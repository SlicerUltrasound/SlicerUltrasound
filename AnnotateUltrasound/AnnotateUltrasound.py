'''
Useful scripts for debugging

moduleWidget = slicer.modules.annotateultrasound.widgetRepresentation().self()
moduleLogic = moduleWidget.logic
moduleNode = moduleLogic.getParameterNode()

moduleLogic.updateOverlayVolume()
'''


import csv
import json
import logging
import math
import numpy as np
import os
import pydicom
import qt
import shutil
import slicer
import vtk
from pathlib import Path
import urllib.request

try:
    import pandas as pd
except ImportError:
    slicer.util.pip_install('pandas')
    import pandas as pd

try:
    import cv2
except ImportError:
    slicer.util.pip_install('opencv-python')
    import cv2

try:
    from matplotlib import pyplot as plt
except ImportError:
    logging.warning("AnnotateUltrasound: matplotlib not found, installing...")
    slicer.util.pip_install('matplotlib')
    from matplotlib import pyplot as plt

try:
    import torch
except ImportError:
    logging.warning("AnnotateUltrasound: torch not found, installing...")
    slicer.util.pip_install('torch')
    import torch

try:
    import yaml
except ImportError:
    logging.info("AnnotateUltrasound: yaml not found, installing...")
    slicer.util.pip_install('PyYAML')
    import yaml

from collections import defaultdict
from DICOMLib import DICOMUtils
from typing import Annotated, Optional

from slicer.ScriptedLoadableModule import *
from slicer.util import VTKObservationMixin
from slicer.parameterNodeWrapper import (
    parameterNodeWrapper,
    WithinRange,
)
from slicer import vtkMRMLScalarVolumeNode, vtkMRMLVectorVolumeNode
from slicer import vtkMRMLNode

from lib.scan_conversion import (
    curvilinear_to_scanlines,
    scanlines_to_curvilinear,
    scan_interpolation_weights,
    update_config_dict,
    cartesian_coordinates,
)

#
# AnnotateUltrasound
#

class AnnotateUltrasound(ScriptedLoadableModule):
    """Uses ScriptedLoadableModule base class, available at:
    https://github.com/Slicer/Slicer/blob/main/Base/Python/slicer/ScriptedLoadableModule.py
    """

    def __init__(self, parent):
        ScriptedLoadableModule.__init__(self, parent)
        self.parent.title = "Annotate ultrasound"
        self.parent.categories = ["Ultrasound"]
        self.parent.dependencies = []
        self.parent.contributors = ["Tamas Ungi (Queen's University)"]

        # TODO: update with short description of the module and a link to online module documentation
        self.parent.helpText = f"""
This module facilitates the process of creating segmentations of B-lines and the pleura in series of B-mode lung ultrasound videos.<br><br>

See more information in <a href="https://github.com/SlicerUltrasound/SlicerUltrasound/blob/main/README.md">README</a> <a href="https://github.com/SlicerUltrasound/SlicerUltrasound/tree/main/AnnotateUltrasound">Source Code</a>.
"""
        # TODO: replace with organization, grant and thanks
        self.parent.acknowledgementText = """
This file was originally developed by Tamas Ungi (Queen's University), with support from MLSC Bits to Bytes grant for Point of Care Ultrasound, and NIH grants R21EB034075 and R01EB035679.
"""

        # Additional initialization step after application startup is complete
        slicer.app.connect("startupCompleted()", postModuleDiscoveryTasks)


#
# Register sample data sets in Sample Data module
#

def postModuleDiscoveryTasks():
    """
    Performs initialization tasks after Slicer has been fully loaded.
    Add data sets to Sample Data module.
    """
    # It is always recommended to provide sample data for users to make it easy to try the module,
    # but if no sample data is available then this method (and associated startupCompeted signal connection) can be removed.
    pass


#
# AnnotateUltrasoundParameterNode
#

@parameterNodeWrapper
class AnnotateUltrasoundParameterNode:
    """
    The parameters needed by module.

    inputVolume - The volume to threshold.
    imageThreshold - The value at which to threshold the input volume.
    invertThreshold - If true, will invert the threshold.
    thresholdedVolume - The output volume that will contain the thresholded volume.
    invertedVolume - The output volume that will contain the inverted thresholded volume.
    """
    inputVolume: vtkMRMLScalarVolumeNode
    overlayVolume: vtkMRMLVectorVolumeNode
    imageThreshold: Annotated[float, WithinRange(-100, 500)] = 100
    invertThreshold: bool = False
    invertedVolume: vtkMRMLScalarVolumeNode
    lineBeingPlaced: vtkMRMLNode = None
    dfLoaded: bool = False
    pleuraPercentage: float = -1.0
    unsavedChanges: bool = False
<<<<<<< HEAD
    depthGuideVisible: bool = False
    manualVisible: bool = True      # shows manual mask
    autoVisible:   bool = False     # shows auto   mask
=======
    depthGuideVisible: bool = True
>>>>>>> 752f8d92

#
# AnnotateUltrasoundWidget
#

class AnnotateUltrasoundWidget(ScriptedLoadableModuleWidget, VTKObservationMixin):
    """Uses ScriptedLoadableModuleWidget base class, available at:
    https://github.com/Slicer/Slicer/blob/main/Base/Python/slicer/ScriptedLoadableModule.py
    """
    def __init__(self, parent=None) -> None:
        """
        Called when the user opens the module the first time and the widget is initialized.
        """
        ScriptedLoadableModuleWidget.__init__(self, parent)
        VTKObservationMixin.__init__(self)  # needed for parameter node observation
        self.logic = None
        self._parameterNode = None
        self._parameterNodeGuiTag = None
        self.notEnteredYet = True
        self._lastFrameIndex = -1

        # Shortcuts
        self.shortcutW = qt.QShortcut(slicer.util.mainWindow())
        self.shortcutW.setKey(qt.QKeySequence('W'))
        self.shortcutS = qt.QShortcut(slicer.util.mainWindow())
        self.shortcutS.setKey(qt.QKeySequence('S'))
        self.shortcutSpace = qt.QShortcut(slicer.util.mainWindow())
        self.shortcutSpace.setKey(qt.QKeySequence('Space'))
        self.shortcutEnter = qt.QShortcut(slicer.util.mainWindow())
        self.shortcutEnter.setKey(qt.QKeySequence(qt.Qt.Key_Return))

        # Add shortcuts for removing lines
        self.shortcutE = qt.QShortcut(slicer.util.mainWindow())  # "E" for removing last pleura line
        self.shortcutE.setKey(qt.QKeySequence('E'))
        self.shortcutD = qt.QShortcut(slicer.util.mainWindow())  # "D" for removing last B-line
        self.shortcutD.setKey(qt.QKeySequence('D'))       

        # shortcut for saving and loading next scan
        self.shortcutA = qt.QShortcut(slicer.util.mainWindow())  # "A" for save and load next scan
        self.shortcutA.setKey(qt.QKeySequence('A'))

    def connectKeyboardShortcuts(self):
        # Connect shortcuts to respective actions
        self.shortcutW.connect('activated()', lambda: self.onAddLine("Pleura", not self.ui.addPleuraButton.isChecked()))
        self.shortcutS.connect('activated()', lambda: self.onAddLine("Bline", not self.ui.addBlineButton.isChecked()))
        self.shortcutSpace.connect('activated()', lambda: self.ui.overlayVisibilityButton.toggle())
        self.shortcutEnter.connect('activated()', lambda: self.ui.autoOverlayButton.toggle())

        # New shortcuts for removing lines
        self.shortcutE.connect('activated()', lambda: self.onRemoveLine("Pleura"))  # "E" removes the last pleura line
        self.shortcutD.connect('activated()', lambda: self.onRemoveLine("Bline"))   # "D" removes the last B-line

        self.shortcutA.connect('activated()', self.onSaveAndLoadNextButton)  # "A" to save and load next scan

    def disconnectKeyboardShortcuts(self):
        # Disconnect shortcuts to avoid issues when the user leaves the module
        self.shortcutW.activated.disconnect()
        self.shortcutS.activated.disconnect()
        self.shortcutSpace.activated.disconnect()
        self.shortcutEnter.activated.disconnect()
        self.shortcutE.activated.disconnect()
        self.shortcutD.activated.disconnect()
        self.shortcutA.activated.disconnect()

    def setup(self) -> None:
        """
        Called when the user opens the module the first time and the widget is initialized.
        """
        ScriptedLoadableModuleWidget.setup(self)

        # Load widget from .ui file (created by Qt Designer).
        # Additional widgets can be instantiated manually and added to self.layout.
        uiWidget = slicer.util.loadUI(self.resourcePath('UI/AnnotateUltrasound.ui'))
        self.layout.addWidget(uiWidget)
        self.ui = slicer.util.childWidgetVariables(uiWidget)

        # Set scene in MRML widgets. Make sure that in Qt designer the top-level qMRMLWidget's
        # "mrmlSceneChanged(vtkMRMLScene*)" signal in is connected to each MRML widget's.
        # "setMRMLScene(vtkMRMLScene*)" slot.
        uiWidget.setMRMLScene(slicer.mrmlScene)

        self.connectKeyboardShortcuts() 


        # Create logic class. Logic implements all computations that should be possible to run
        # in batch mode, without a graphical user interface.
        self.logic = AnnotateUltrasoundLogic()
        
        # Update directory button directory from settings
        self.ui.inputDirectoryButton.directory = slicer.app.settings().value("AnnotateUltrasound/InputDirectory", "")
        
        # Set up frames table
        self.ui.framesTableWidget.setColumnCount(3)
        self.ui.framesTableWidget.setHorizontalHeaderLabels(["Frame index", "Pleura lines (N)", "B-lines (N)"])
        header = self.ui.framesTableWidget.horizontalHeader()
        header.setSectionResizeMode(qt.QHeaderView.Stretch)
        self.ui.framesTableWidget.setSelectionBehavior(qt.QAbstractItemView.SelectRows)
        self.ui.framesTableWidget.setSelectionMode(qt.QAbstractItemView.SingleSelection)
        
        # Connections

        # These connections ensure that we update parameter node when scene is closed
        self.addObserver(slicer.mrmlScene, slicer.mrmlScene.StartCloseEvent, self.onSceneStartClose)
        self.addObserver(slicer.mrmlScene, slicer.mrmlScene.EndCloseEvent, self.onSceneEndClose)

        # Buttons
        self.ui.inputDirectoryButton.directoryChanged.connect(self.onInputDirectorySelected)
        self.ui.readInputButton.connect('clicked(bool)', self.onReadInputButton)
        self.ui.nextButton.clicked.connect(self.onNextButton)
        self.ui.previousButton.clicked.connect(self.onPreviousButton)
        self.ui.saveButton.clicked.connect(self.onSaveButton)
        self.ui.saveAndLoadNextButton.clicked.connect(self.onSaveAndLoadNextButton)
        self.ui.intensitySlider.valueChanged.connect(self.onIntensitySliderValueChanged)
        self.ui.skipToUnlabeledButton.clicked.connect(self.onSkipToUnlabeledButton)
        
        self.ui.addPleuraButton.toggled.connect(lambda checked: self.onAddLine("Pleura", checked))
        self.ui.removePleuraButton.clicked.connect(lambda: self.onRemoveLine("Pleura"))
        self.ui.addBlineButton.toggled.connect(lambda checked: self.onAddLine("Bline", checked))
        self.ui.removeBlineButton.clicked.connect(lambda: self.onRemoveLine("Bline"))
        self.ui.overlayVisibilityButton.toggled.connect(self.onManualToggle)
        self.ui.clearAllLinesButton.clicked.connect(self.onClearAllLines)
        self.ui.autoOverlayButton.toggled.connect(self.onAutoToggle)
        self.ui.addCurrentFrameButton.clicked.connect(self.onAddCurrentFrame)
        self.ui.removeCurrentFrameButton.clicked.connect(self.onRemoveCurrentFrame)

        # Assign icons to buttons
        self.ui.nextButton.setIcon(qt.QIcon(self.resourcePath('Icons/blueFillNext.png')))
        self.ui.previousButton.setIcon(qt.QIcon(self.resourcePath('Icons/blueFillPrevious.png')))
        self.ui.addPleuraButton.setIcon(qt.QIcon(self.resourcePath('Icons/blueAdd.png')))
        self.ui.addBlineButton.setIcon(qt.QIcon(self.resourcePath('Icons/blueAdd.png')))
        self.ui.saveButton.setIcon(qt.QIcon(self.resourcePath('Icons/blueSave.png')))
        self.ui.saveAndLoadNextButton.setIcon(qt.QIcon(self.resourcePath('Icons/blueSave.png')))
        self.ui.removePleuraButton.setIcon(qt.QIcon(self.resourcePath('Icons/blueRemove.png')))
        self.ui.removeBlineButton.setIcon(qt.QIcon(self.resourcePath('Icons/blueRemove.png')))
        self.ui.overlayVisibilityButton.setIcon(qt.QIcon(self.resourcePath('Icons/blueEye.png')))
        self.ui.clearAllLinesButton.setIcon(qt.QIcon(self.resourcePath('Icons/blueFillTrash.png')))
        self.ui.autoOverlayButton.setIcon(qt.QIcon(self.resourcePath('Icons/blueBot.png')))
        self.ui.skipToUnlabeledButton.setIcon(qt.QIcon(self.resourcePath('Icons/blueFastForward.png')))

        # Frame table
        self.ui.framesTableWidget.itemSelectionChanged.connect(self.onFramesTableSelectionChanged) 

        # Settings
        settings = slicer.app.settings()
        showPleuraPercentage = settings.value('AnnotateUltrasound/ShowPleuraPercentage', 'false')
        self.ui.showPleuraPercentageCheckBox.setChecked(showPleuraPercentage.lower() == 'true')
        
        self.ui.showPleuraPercentageCheckBox.connect('toggled(bool)', self.saveUserSettings)
        self.ui.depthGuideCheckBox.toggled.connect(self.onDepthGuideToggled)

        # Make buttons taller
        buttonHeight = 40  # Set the height you want for the buttons
        self.ui.inputDirectoryButton.setFixedHeight(buttonHeight)
        self.ui.readInputButton.setFixedHeight(buttonHeight)
        self.ui.nextButton.setFixedHeight(buttonHeight)
        self.ui.previousButton.setFixedHeight(buttonHeight)
        self.ui.saveButton.setFixedHeight(buttonHeight)
        self.ui.saveAndLoadNextButton.setFixedHeight(buttonHeight)
        self.ui.addPleuraButton.setFixedHeight(buttonHeight)
        self.ui.removePleuraButton.setFixedHeight(buttonHeight)
        self.ui.addBlineButton.setFixedHeight(buttonHeight)
        self.ui.removeBlineButton.setFixedHeight(buttonHeight)
        self.ui.overlayVisibilityButton.setFixedHeight(buttonHeight)
        self.ui.clearAllLinesButton.setFixedHeight(buttonHeight)
        self.ui.autoOverlayButton.setFixedHeight(buttonHeight)
        self.ui.addCurrentFrameButton.setFixedHeight(buttonHeight)
        self.ui.removeCurrentFrameButton.setFixedHeight(buttonHeight)
        
        self.ui.labelsFileSelector.connect('currentPathChanged(QString)', self.onLabelsFileSelected)
        
        # Make sure parameter node is initialized (needed for module reload)
        self.initializeParameterNode()
    
    def saveUserSettings(self):
        settings = qt.QSettings()
        settings.setValue('AnnotateUltrasound/ShowPleuraPercentage', self.ui.showPleuraPercentageCheckBox.checked)
        settings.setValue('AnnotateUltrasound/DepthGuide', self.ui.depthGuideCheckBox.checked)
        ratio = self.logic.updateOverlayVolume()
        if ratio is not None:
            self._parameterNode.pleuraPercentage = ratio * 100
        self._updateGUIFromParameterNode()

    def onIntensitySliderValueChanged(self, value):
        if self._parameterNode.inputVolume is None:
            logging.warning("No input ultrasound volume found")
            return
        displayNode = self._parameterNode.inputVolume.GetDisplayNode()
        displayNode.SetWindow(255-2*abs(value))
        displayNode.SetLevel(127+value)

    def onClearAllLines(self):
        self.logic.clearAllLines()
        ratio = self.logic.updateOverlayVolume()
        self._parameterNode.pleuraPercentage = ratio * 100
        self._parameterNode.unsavedChanges = True
        self.updateGuiFromAnnotations()

    def onFramesTableSelectionChanged(self):
        logging.info('onFramesTableSelectionChanged')

        selectedRow = self.ui.framesTableWidget.currentRow()
        if (selectedRow == -1):
            return
        
        selectedFrameIndex = int(self.ui.framesTableWidget.item(selectedRow, 0).text())

        # Get the current frame index from the sequence browser
        
        if self.logic.sequenceBrowserNode is None:
            logging.warning("No sequence browser node found")
            return
        
        currentFrameIndex = self.logic.sequenceBrowserNode.GetSelectedItemNumber()

        if selectedFrameIndex == currentFrameIndex:
            return
        else:
            self.logic.sequenceBrowserNode.SetSelectedItemNumber(selectedFrameIndex)

    def onAddCurrentFrame(self):
        logging.info('onAddCurrentFrame')
        self.logic.updateCurrentFrame()
        self.updateGuiFromAnnotations()

    def onRemoveCurrentFrame(self):
        logging.info('removeCurrentFrame')

        # Get the current frame index from the sequence browser
        if self.logic.sequenceBrowserNode is None:
            logging.warning("No sequence browser node found")
            currentFrameIndex = -1
        else:
            currentFrameIndex = self.logic.sequenceBrowserNode.GetSelectedItemNumber()
            self.logic.removeFrame(currentFrameIndex)
            self.logic.updateLineMarkups()
            ratio = self.logic.updateOverlayVolume()
            self._parameterNode.pleuraPercentage = ratio * 100
            self.updateGuiFromAnnotations()

    def onInputDirectorySelected(self):
        logging.info('onInputDirectorySelected')
        
        inputDirectory = self.ui.inputDirectoryButton.directory
        if not inputDirectory:
            statusText = '⚠️ Please select an input directory'
            slicer.util.mainWindow().statusBar().showMessage(statusText, 5000)
            self.ui.statusLabel.setText(statusText)
            return
        
        # Update local settings
        slicer.app.settings().setValue("AnnotateUltrasound/InputDirectory", inputDirectory)
        
    def onReadInputButton(self):
        """
        Read the input directory and update the dicomDf dataframe.
        
        :return: True if the input directory was read successfully, False otherwise.
        """
        logging.info('onReadInputButton')
        
        inputDirectory = self.ui.inputDirectoryButton.directory
        if not inputDirectory:
            statusText = '⚠️ Please select an input directory'
            slicer.util.mainWindow().statusBar().showMessage(statusText, 5000)
            self.ui.statusLabel.setText(statusText)
            self._parameterNode.dfLoaded = False
            return
        
        numFilesFound, numAnnotationsCreated = self.logic.updateInputDf(inputDirectory)
        logging.info(f"Found {numFilesFound} DICOM files")
        statusText = f"Found {numFilesFound} DICOM files"
        if numAnnotationsCreated > 0:
            self.ui.statusLabel.setText(f"Found {numFilesFound} DICOM files. Created {numAnnotationsCreated} annotations files.")
            statusText += f"\nWARNING: Created {numAnnotationsCreated} annotations files"
        
        if numFilesFound > 0:
            self._parameterNode.dfLoaded = True
            # Update progress bar
            self.ui.progressBar.minimum = 0
            self.ui.progressBar.maximum = numFilesFound
            self.ui.progressBar.value = 0
            waitDialog = self.createWaitDialog("Loading first sequence", "Loading first sequence...")
            self.currentDicomDfIndex = self.logic.loadNextSequence()
            # Update self.ui.currentFileLabel using the DICOM file name
            currentDicomFilepath = self.logic.dicomDf.iloc[self.logic.nextDicomDfIndex - 1]['Filepath']
            currentDicomFilename = os.path.basename(currentDicomFilepath)
            statusText = f"Current file ({self.logic.nextDicomDfIndex}/{len(self.logic.dicomDf)}): {currentDicomFilename}"
            self.ui.currentFileLabel.setText(statusText)
            self.ui.statusLabel.setText('')
            slicer.util.mainWindow().statusBar().showMessage(statusText, 3000)
            self.logic.sequenceBrowserNode.SetSelectedItemNumber(0)
            self.logic.updateCurrentFrame()
            self.updateGuiFromAnnotations()

            self.ui.intensitySlider.setValue(0)

            # Close the wait dialog
            waitDialog.close()

            self.ui.progressBar.value = self.currentDicomDfIndex

            self.ui.overlayVisibilityButton.setChecked(True)
        else:

            statusText = 'Could not find any files to load in input directory!'
            slicer.util.mainWindow().statusBar().showMessage(statusText, 3000)
            self.ui.statusLabel.setText(statusText)
            
        self._updateGUIFromParameterNode()

    def confirmUnsavedChanges(self):
        """
        Asks the user if they want to save unsaved changes before continuing.
        """
        if self._parameterNode.unsavedChanges:
            reply = qt.QMessageBox.question(
                slicer.util.mainWindow(),
                'Unsaved Changes',
                'You have unsaved changes. Do you want to save them before continuing?',
                qt.QMessageBox.Save | qt.QMessageBox.Discard | qt.QMessageBox.Cancel
            )
            if reply == qt.QMessageBox.Save:
                self.saveAnnotations() # saving changes
                self._parameterNode.unsavedChanges = False
                return True
            elif reply == qt.QMessageBox.Discard:
                self._parameterNode.unsavedChanges = False
                logging.info('Discarding changes')
                return True
            else:
                logging.info('Cancelling Next or Previous action')
                return False
        return True

    def onNextButton(self):
        logging.info('onNextButton')
        
        if self.logic.dicomDf is None:
            self.ui.statusLabel.setText("Please read input directory first")
            return
        
        if not self.confirmUnsavedChanges():
            return

        if self.logic.nextDicomDfIndex >= len(self.logic.dicomDf):
            # If we are at the last DICOM file, show a message that clears in 5 seconds and return
            slicer.util.mainWindow().statusBar().showMessage('⚠️ No more DICOM files', 5000)
            return

        # Create a dialog to ask the user to wait while the next sequence is loaded.

        waitDialog = self.createWaitDialog("Loading next sequence", "Loading next sequence...")
        
        # Saving settings
        showDepthGuide = self._parameterNode.depthGuideVisible

        currentDicomDfIndex = self.logic.loadNextSequence()
        self.ui.overlayVisibilityButton.setChecked(True)
        self.ui.autoOverlayButton.setChecked(False)

        # Uncheck all label checkboxes, but prevent them from triggering the onLabelCheckBoxToggled event while we are doing this
        for i in reversed(range(self.ui.labelsScrollAreaWidgetContents.layout().count())):
            groupBox = self.ui.labelsScrollAreaWidgetContents.layout().itemAt(i).widget()
            # Find all checkboxes in groupBox
            for j in reversed(range(groupBox.layout().count())):
                checkBox = groupBox.layout().itemAt(j).widget()
                if isinstance(checkBox, qt.QCheckBox):
                    checkBox.blockSignals(True)
                    checkBox.setChecked(False)
                    checkBox.blockSignals(False)
        
        # Update self.ui.currentFileLabel using the DICOM file name

        currentDicomFilepath = self.logic.dicomDf.iloc[self.logic.nextDicomDfIndex - 1]['Filepath']
        currentDicomFilename = os.path.basename(currentDicomFilepath)
        statusText = f"Current file ({self.logic.nextDicomDfIndex}/{len(self.logic.dicomDf)}): {currentDicomFilename}"
        self.ui.currentFileLabel.setText(statusText)
        slicer.util.mainWindow().statusBar().showMessage(statusText, 3000)

        self.updateGuiFromAnnotations()
        
        # Restore settings
        self._parameterNode.depthGuideVisible = showDepthGuide
        
        # Close the wait dialog
        waitDialog.close()

        self.ui.intensitySlider.setValue(0)

        self.ui.progressBar.value = currentDicomDfIndex
        
        self.ui.overlayVisibilityButton.setChecked(True)

    def updateGuiFromAnnotations(self):
        # Check checkboxes in the labels scroll area if the labels are present in the logic.annotations
        if self.logic.annotations is not None and "labels" in self.logic.annotations:
            for i in reversed(range(self.ui.labelsScrollAreaWidgetContents.layout().count())): 
                groupBox = self.ui.labelsScrollAreaWidgetContents.layout().itemAt(i).widget()
                groupBoxTitle = groupBox.title
                # Find all checkboxes in groupBox
                for j in reversed(range(groupBox.layout().count())): 
                    checkBox = groupBox.layout().itemAt(j).widget()
                    if isinstance(checkBox, qt.QCheckBox):
                        annotationName = f"{groupBoxTitle}/{checkBox.text}"
                        checkBox.blockSignals(True)
                        if annotationName in self.logic.annotations['labels']:
                            checkBox.setChecked(True)
                        else:
                            checkBox.setChecked(False)
                        checkBox.blockSignals(False)
        else:
            # Uncheck all label checkboxes
            for i in reversed(range(self.ui.labelsScrollAreaWidgetContents.layout().count())): 
                groupBox = self.ui.labelsScrollAreaWidgetContents.layout().itemAt(i).widget()
                # Find all checkboxes in groupBox
                for j in reversed(range(groupBox.layout().count())): 
                    checkBox = groupBox.layout().itemAt(j).widget()
                    if isinstance(checkBox, qt.QCheckBox):
                        checkBox.setChecked(False)
        
        # Update frames table

        # Remove all rows from the table
        self.ui.framesTableWidget.setRowCount(0)

        # Add rows to the table
        if self.logic.annotations is not None and "frame_annotations" in self.logic.annotations:
            for frame_index, frame_annotations in self.logic.annotations["frame_annotations"].items():
                self.ui.framesTableWidget.insertRow(self.ui.framesTableWidget.rowCount)
                self.ui.framesTableWidget.setItem(self.ui.framesTableWidget.rowCount - 1, 0, qt.QTableWidgetItem(str(frame_index)))
                self.ui.framesTableWidget.setItem(self.ui.framesTableWidget.rowCount - 1, 1, 
                qt.QTableWidgetItem(str(len([pleura_line for pleura_line in frame_annotations["pleura_lines"] if len(pleura_line) == 2]))))
                self.ui.framesTableWidget.setItem(self.ui.framesTableWidget.rowCount - 1, 2, 
                qt.QTableWidgetItem(str(len([b_line for b_line in frame_annotations["b_lines"] if len(b_line) == 2]))))

    
    def createWaitDialog(self, title, message):
        """
        Create a dialog to ask the user to wait while the sequence is loaded.
        """
        waitDialog = qt.QDialog(slicer.util.mainWindow())
        waitDialog.setWindowTitle(title)
        waitDialogLayout = qt.QVBoxLayout(waitDialog)
        waitDialogLayout.setContentsMargins(20, 14, 20, 14)
        waitDialogLayout.setSpacing(20)
        waitDialogLabel = qt.QLabel(message)
        waitDialogLabel.setWordWrap(False)
        waitDialogLayout.addWidget(waitDialogLabel)
        waitDialog.show()
        return waitDialog

    def onPreviousButton(self):
        logging.info('onPreviousButton')

        if not self.confirmUnsavedChanges():
            return
        
        if self.logic.dicomDf is None:
            self.ui.statusLabel.setText("Please read input directory first")
            return
        
        # Create a dialog to ask the user to wait while the next sequence is loaded.
        waitDialog = self.createWaitDialog("Loading previous sequence", "Loading previous sequence...")
        
        savedNextDicomDfIndex = self.logic.nextDicomDfIndex
        currentDicomDfIndex = self.logic.loadPreviousSequence()
        if currentDicomDfIndex is None:
            # Close the wait dialog
            waitDialog.close()
            self.logic.nextDicomDfIndex = savedNextDicomDfIndex
            # show status message for 5 seconds
            slicer.util.mainWindow().statusBar().showMessage('⚠️ First DICOM file reached', 5000)
            return

        # Update self.ui.currentFileLabel using the DICOM file name
        currentDicomFilepath = self.logic.dicomDf.iloc[self.logic.nextDicomDfIndex - 1]['Filepath']
        currentDicomFilename = os.path.basename(currentDicomFilepath)
        statusText = f"Current file ({self.logic.nextDicomDfIndex}/{len(self.logic.dicomDf)}): {currentDicomFilename}"
        self.ui.currentFileLabel.setText(statusText)
        slicer.util.mainWindow().statusBar().showMessage(statusText, 3000)

        self.updateGuiFromAnnotations()
        self.ui.overlayVisibilityButton.setChecked(True)
        self.ui.autoOverlayButton.setChecked(False)

        self.ui.intensitySlider.setValue(0)
        
        # Close the wait dialog
        waitDialog.close()
        
        self.ui.progressBar.value = currentDicomDfIndex
    
    def saveAnnotations(self):
        """
        Saves current annotations to json file.
        """
        # Add annotation line control points to the annotations dictionary and save it to file
        if self.logic.annotations is None:
            logging.error("saveAnnotations: No annotations loaded")
            return
        
        waitDialog = self.createWaitDialog("Saving annotations", "Saving annotations...")

        # Check if any labels are checked
        annotationLabels = []
        for i in reversed(range(self.ui.labelsScrollAreaWidgetContents.layout().count())): 
            groupBox = self.ui.labelsScrollAreaWidgetContents.layout().itemAt(i).widget()
            groupBoxTitle = groupBox.title
            # Find all checkboxes in groupBox
            for j in reversed(range(groupBox.layout().count())):
                checkBox = groupBox.layout().itemAt(j).widget()
                if isinstance(checkBox, qt.QCheckBox) and checkBox.isChecked():
                    annotationLabels.append(f"{groupBoxTitle}/{checkBox.text}")
        self.logic.annotations['labels'] = annotationLabels
        
        # Save annotations to file
        annotationsFilepath = self.logic.dicomDf.iloc[self.logic.nextDicomDfIndex - 1]['AnnotationsFilepath']
        with open(annotationsFilepath, 'w') as f:
            json.dump(self.logic.annotations, f)
        
        waitDialog.close()

        self._parameterNode.unsavedChanges = False
        
        logging.info(f"Annotations saved to {annotationsFilepath}")

        return True

    def onSaveButton(self):
        """
        Saves current annotations to json file only
        """
        logging.info('onSaveButton (save')
        self.saveAnnotations()

    def onSaveAndLoadNextButton(self):
        """
        Saves current annotations to json file and loads next sequence.
        """
        logging.info('onSaveAndLoadNextButton (save and load next scan)')

        if self.saveAnnotations():
            self.onNextButton()
        
    def onAddLine(self, lineType, checked):
        logging.info(f"onAddLine -- lineType: {lineType}, checked: {checked}")
        
        interactionNode = slicer.mrmlScene.GetNodeByID("vtkMRMLInteractionNodeSingleton")
        self.removeObservers(self.onEndPlaceMode)
        
        if not checked:
            # Return mouse interaction to default
            interactionNode = slicer.mrmlScene.GetNodeByID("vtkMRMLInteractionNodeSingleton")
            interactionNode.SetCurrentInteractionMode(interactionNode.ViewTransform)
            
            if lineType == "Pleura":
                linesList = self.logic.pleuraLines
            elif lineType == "Bline":
                linesList = self.logic.bLines
            else:
                logging.error(f"Unknown line type {lineType}")
                return
            
            logging.info("Auto-saving frame annotations")
            self.logic.updateCurrentFrame()
            self.updateGuiFromAnnotations()

            # If current line has less than 2 control points, remove it
            if len(linesList) > 0:
                currentLine = linesList[-1]
                if currentLine.GetNumberOfControlPoints() < 2:
                    linesList.pop()
                    slicer.mrmlScene.RemoveNode(currentLine)
            ratio = self.logic.updateOverlayVolume()
            self._parameterNode.pleuraPercentage = ratio * 100
            return
        
        # Put interaction model to place line markup
        interactionNode.SetCurrentInteractionMode(interactionNode.Place)
        interactionNode.SetPlaceModePersistence(0)
        
        self.addObserver(interactionNode, interactionNode.EndPlacementEvent, self.onEndPlaceMode)
        
        # Create a new markup fiducial node
        if lineType == "Pleura":
            newLineNode = self.logic.createMarkupLine("Pleura", [], [0, 0.2, 1])
            self.logic.pleuraLines.append(newLineNode)
        elif lineType == "Bline":
            newLineNode = self.logic.createMarkupLine("B-line", [], [0, 1, 0.2])
            self.logic.bLines.append(newLineNode)
        else:
            logging.error(f"Unknown line type {lineType}")
            return
        
        self._parameterNode.lineBeingPlaced = newLineNode
        self._parameterNode.unsavedChanges = True

    def onEndPlaceMode(self, caller, event):
        # Call the next line using qtimer
        lineType = self._parameterNode.lineBeingPlaced.GetName()
        logging.info(f'onEndPlaceMode -- lineType: {lineType}')
        if lineType == "Pleura":
            qt.QTimer.singleShot(0, self.delayedOnEndPlaceMode, "Pleura")
        elif lineType == "B-line":
            qt.QTimer.singleShot(0, self.delayedOnEndPlaceMode, "Bline")
        else:
            logging.error(f"Unknown line type {lineType}")
            return
    
    def delayedOnEndPlaceMode(self, lineType):
        logging.info(f"delayedOnEndPlaceMode -- lineType: {lineType}")
        if lineType == "Pleura":
            self.ui.addPleuraButton.setChecked(False)
        elif lineType == "Bline":
            self.ui.addBlineButton.setChecked(False)
        else:
            logging.error(f"Unknown line type {lineType}")
            return
        
        logging.info("Auto-saving frame annotations")
        self.logic.updateCurrentFrame()
        self.updateGuiFromAnnotations()
    
    def onRemovePleuraLine(self):
        logging.info('onRemovePleuraLine')
        self.logic.removeLastPleuraLine()
    
    def onRemoveLine(self, lineType):
        logging.info(f"onRemoveLine -- lineType: {lineType}")
        if lineType == "Pleura":
            self.logic.removeLastPleuraLine()
        elif lineType == "Bline":
            self.logic.removeLastBline()
        else:
            logging.error(f"Unknown line type {lineType}")
            return
        
        self.logic.updateCurrentFrame()
        self.updateGuiFromAnnotations()
        self._parameterNode.unsavedChanges = True

    def onLabelsFileSelected(self, labelsFilepath):
        logging.info(f"onLabelsFileSelected -- labelsFilepath: {labelsFilepath}")
        settings = qt.QSettings()
        settings.setValue('AnnotateUltrasound/LabelsPath', labelsFilepath)
        
        categories = defaultdict(list)

        try:
            with open(labelsFilepath, 'r') as file:
                reader = csv.reader(file)
                for row in reader:
                    category, label = map(str.strip, row)
                    categories[category].append(label)
        except (FileNotFoundError, PermissionError) as e:
            logging.error(f"Cannot read labels file: {labelsFilepath}, error: {e}")

        # Remove all existing labels from the scroll area
        for i in reversed(range(self.ui.labelsScrollAreaWidgetContents.layout().count())): 
            # self.ui.labelsScrollAreaWidgetContents.layout().itemAt(i).widget().setParent(None)
            self.ui.labelsScrollAreaWidgetContents.layout().itemAt(i).widget().deleteLater()

        # Populate labels scroll area
        for category, labels in categories.items():
            categoryGroupBox = qt.QGroupBox(category, self.ui.labelsScrollAreaWidgetContents)
            categoryLayout = qt.QVBoxLayout(categoryGroupBox)
            for label in labels:
                checkBox = qt.QCheckBox(label, categoryGroupBox)
                checkBox.toggled.connect(self.onLabelCheckBoxToggled)
                categoryLayout.addWidget(checkBox)
            categoryGroupBox.setLayout(categoryLayout)
            self.ui.labelsScrollAreaWidgetContents.layout().addWidget(categoryGroupBox)
    
    def onLabelCheckBoxToggled(self, checked):
        logging.info(f"onLabelCheckBoxToggled -- checked: {checked}")
        if self.logic.annotations is None:
            logging.error("No annotations loaded")
            return
        if "labels" not in self.logic.annotations:
            self.logic.annotations["labels"] = []
        
        # Update all labels in the annotations dictionary
        annotationLabels = []
        for i in reversed(range(self.ui.labelsScrollAreaWidgetContents.layout().count())): 
            groupBox = self.ui.labelsScrollAreaWidgetContents.layout().itemAt(i).widget()
            groupBoxTitle = groupBox.title
            # Find all checkboxes in groupBox
            for j in reversed(range(groupBox.layout().count())):
                checkBox = groupBox.layout().itemAt(j).widget()
                if isinstance(checkBox, qt.QCheckBox) and checkBox.isChecked():
                    annotationLabels.append(f"{groupBoxTitle}/{checkBox.text}")
        self.logic.annotations['labels'] = annotationLabels

    def onSkipToUnlabeledButton(self):
        """ 
        Skip to the next unlabeled scan
        """
        if not self.confirmUnsavedChanges():
            return

        if self.logic.dicomDf is None:
            qt.QMessageBox.warning(
                slicer.util.mainWindow(),
                "Missing Data",
                "Please read input directory first."
            )
            return

        # Find the next unlabeled scan
        nextUnlabeledIndex = self.findNextUnlabeledScan()
        if nextUnlabeledIndex is None:
            qt.QMessageBox.information(
                slicer.util.mainWindow(),
                "Skip to Unlabeled",
                "No unlabeled scans found."
            )
            return

        self.logic.nextDicomDfIndex = nextUnlabeledIndex
        self.onNextButton()

    def findNextUnlabeledScan(self):
        """
        Find the index of the next unlabeled scan in the DICOM dataframe.
        :return: Index of the next unlabeled scan or None if no such scan is found.
        """
        if self.logic.dicomDf is None:
            return None

        for idx in range(self.logic.nextDicomDfIndex, len(self.logic.dicomDf)):
            annotationsFilepath = self.logic.dicomDf.iloc[idx]['AnnotationsFilepath']
            try:
                with open(annotationsFilepath, 'r') as f:
                    annotations = json.load(f)
                    # Check if frame annotations exist and are empty
                    if 'frame_annotations' not in annotations or not annotations['frame_annotations']:
                        return idx
            except Exception as e:
                logging.error(f"Error reading annotations file {annotationsFilepath}: {e}")
        
        return None

    def onManualToggle(self, checked: bool):
        self._parameterNode.manualVisible = checked
        self.logic._composeAndPushOverlay()

    def onAutoToggle(self, checked: bool):
        self._parameterNode.autoVisible = checked
        # (Re‑run model only when turning ON and no cached mask)
        if checked and self.logic._autoMaskRGB is None:
            self.logic.applyAutoOverlay()
        else:
            self.logic._composeAndPushOverlay()

    def overlayVisibilityToggled(self, checked):
        logging.info(f"overlayVisibilityToggled -- checked: {checked}")
        if checked:
            # Set overlay volume as foreground in slice viewers
            redSliceCompositeNode = slicer.app.layoutManager().sliceWidget("Red").sliceLogic().GetSliceCompositeNode()
            redSliceCompositeNode.SetForegroundVolumeID(self._parameterNode.overlayVolume.GetID())
            redSliceCompositeNode.SetForegroundOpacity(0.12)
            redSliceCompositeNode.SetCompositing(2)
            displayNode = self._parameterNode.overlayVolume.GetDisplayNode()
            displayNode.SetWindow(255)
            displayNode.SetLevel(127)
        else:
            # Set foreground volume to None
            redSliceCompositeNode = slicer.app.layoutManager().sliceWidget("Red").sliceLogic().GetSliceCompositeNode()
            redSliceCompositeNode.SetForegroundVolumeID(None)

    def updateZonalOverlay(self):
        # Print the coordinates of all points in all markup nodes
        for markupNode in self.logic.pleuraLines:
            for i in range(markupNode.GetNumberOfControlPoints()):
                coord = [0, 0, 0]
                markupNode.GetNthControlPointPosition(i, coord)
    
    def onDepthGuideToggled(self, toggled):
        # Save new state in application settings
        settings = slicer.app.settings()
        if toggled:
            settings.setValue('AnnotateUltrasound/DepthGuide', "True")
        else:
            settings.setValue('AnnotateUltrasound/DepthGuide', "False")
        
    def cleanup(self) -> None:
        """
        Called when the application closes and the module widget is destroyed.
        """
        self.removeObservers()

        self.disconnectKeyboardShortcuts()

    def enter(self) -> None:
        """
        Called each time the user opens this module.
        """
        # Make sure parameter node exists and observed
        self.initializeParameterNode()

        # Collapse DataProbe widget
        mw = slicer.util.mainWindow()
        if mw:
            w = slicer.util.findChild(mw, "DataProbeCollapsibleWidget")
            if w:
                w.collapsed = True

        # Switch to red slice only layout if this is the first enter
        if self.notEnteredYet:
            self.notEnteredYet = False
            slicer.app.layoutManager().setLayout(slicer.vtkMRMLLayoutNode.SlicerLayoutOneUpRedSliceView)

        sliceCompositeNode = slicer.app.layoutManager().sliceWidget("Red").mrmlSliceCompositeNode()
        self.compositingModeExit = sliceCompositeNode.GetCompositing()
        sliceCompositeNode.SetCompositing(2)

        # Load labels for annotations
        
        moduleWidget = slicer.modules.annotateultrasound.widgetRepresentation().self()
        settings = qt.QSettings()

        labelsPath = settings.value('AnnotateUltrasound/LabelsPath', '')
        if labelsPath == '':
            labelsPath = os.path.join(os.path.dirname(os.path.realpath(__file__)), 'Resources/default_labels.csv')
        moduleWidget.ui.labelsFileSelector.currentPath = labelsPath
        self.onLabelsFileSelected(labelsPath)
        
        # Hide slice view annotations to avoid interference with the corner annotation
        
        sliceAnnotations = slicer.modules.DataProbeInstance.infoWidget.sliceAnnotations
        sliceAnnotations.sliceViewAnnotationsEnabled=False
        sliceAnnotations.updateSliceViewFromGUI()

        self._updateGUIFromParameterNode()

    def exit(self) -> None:
        """
        Called each time the user opens a different module.
        """
        self.disconnectKeyboardShortcuts()  # Disconnect shortcuts when leaving the module
       
        # Do not react to parameter node changes (GUI will be updated when the user enters into the module)
        if self._parameterNode:
            self._parameterNode.disconnectGui(self._parameterNodeGuiTag)
            self._parameterNodeGuiTag = None

    def onSceneStartClose(self, caller, event) -> None:
        """
        Called just before the scene is closed.
        """
        # Parameter node will be reset, do not use it anymore
        self.setParameterNode(None)

    def onSceneEndClose(self, caller, event) -> None:
        """
        Called just after the scene is closed.
        """
        # If this module is shown while the scene is closed then recreate a new parameter node immediately
        if self.parent.isEntered:
            self.initializeParameterNode()

    def initializeParameterNode(self) -> None:
        """
        Ensure parameter node exists and observed.
        """
        # Parameter node stores all user choices in parameter values, node selections, etc.
        # so that when the scene is saved and reloaded, these settings are restored.

        self.setParameterNode(self.logic.getParameterNode())

        # Select default input nodes if nothing is selected yet to save a few clicks for the user
        if not self._parameterNode.inputVolume:
            firstVolumeNode = slicer.mrmlScene.GetFirstNodeByClass("vtkMRMLScalarVolumeNode")
            if firstVolumeNode:
                self._parameterNode.inputVolume = firstVolumeNode
        
        settings = slicer.app.settings()
        showDepthGuide = settings.value('AnnotateUltrasound/DepthGuide', 'false')
        self.ui.depthGuideCheckBox.setChecked(showDepthGuide.lower() == 'true')
        

    def setParameterNode(self, inputParameterNode: AnnotateUltrasoundParameterNode) -> None:
        """
        Set and observe parameter node.
        Observation is needed because when the parameter node is changed then the GUI must be updated immediately.
        """

        if self._parameterNode:
            self._parameterNode.disconnectGui(self._parameterNodeGuiTag)
            self.removeObserver(self._parameterNode, vtk.vtkCommand.ModifiedEvent, self._updateGUIFromParameterNode)
        self._parameterNode = inputParameterNode
        if self._parameterNode:
            # Note: in the .ui file, a Qt dynamic property called "SlicerParameterName" is set on each
            # ui element that needs connection.
            self._parameterNodeGuiTag = self._parameterNode.connectGui(self.ui)
            self.addObserver(self._parameterNode, vtk.vtkCommand.ModifiedEvent, self._updateGUIFromParameterNode)
            self._updateGUIFromParameterNode()

    def _updateGUIFromParameterNode(self, caller=None, event=None) -> None:
        if self._parameterNode is None:
            logging.debug("No parameter node")
            return
        
        # Update line buttons
        if self._parameterNode.lineBeingPlaced is None:
            self.ui.addPleuraButton.setChecked(False)
            self.ui.addBlineButton.setChecked(False)
        else:
            if self._parameterNode.lineBeingPlaced.GetName() == "Pleura":
                self.ui.addPleuraButton.setChecked(True)
                self.ui.addBlineButton.setChecked(False)
            elif self._parameterNode.lineBeingPlaced.GetName() == "B-line":
                self.ui.addPleuraButton.setChecked(False)
                self.ui.addBlineButton.setChecked(True)
            else:
                logging.error(f"Unknown line type {self._parameterNode.lineBeingPlaced.GetName()}")
                return
        
        # If the frame index changed, then we want to make sure no row is selected in the frames table
        if self.logic.sequenceBrowserNode is not None:
            currentFrameIndex = self.logic.sequenceBrowserNode.GetSelectedItemNumber()
            if currentFrameIndex != self._lastFrameIndex:
                self._lastFrameIndex = currentFrameIndex
                self.ui.framesTableWidget.clearSelection()

        # Update corner annotation if _parameterNode.pleuraPercentage is a non-negative number
        if self.ui.showPleuraPercentageCheckBox.checked and self._parameterNode.pleuraPercentage >= 0:
            view=slicer.app.layoutManager().sliceWidget("Red").sliceView()
            view.cornerAnnotation().SetText(vtk.vtkCornerAnnotation.UpperLeft,f"B-line/Pleura = {self._parameterNode.pleuraPercentage:.1f} %")
            view.cornerAnnotation().GetTextProperty().SetColor(1,1,0)
            view.forceRender()
        elif self.ui.showPleuraPercentageCheckBox.checked and self._parameterNode.pleuraPercentage == -2.0:
            view=slicer.app.layoutManager().sliceWidget("Red").sliceView()
            view.cornerAnnotation().SetText(vtk.vtkCornerAnnotation.UpperLeft,f"No pleura detected")
            view.cornerAnnotation().GetTextProperty().SetColor(1,1,0)
            view.forceRender()
        else:
            view=slicer.app.layoutManager().sliceWidget("Red").sliceView()
            view.cornerAnnotation().SetText(vtk.vtkCornerAnnotation.UpperLeft,"")
            view.forceRender()
        
        # Update collapse/expand buttons
        if not self._parameterNode.dfLoaded:
            self.ui.inputsCollapsibleButton.collapsed = False
            self.ui.workflowCollapsibleButton.collapsed = True
            self.ui.sectorAnnotationsCollapsibleButton.collapsed = True
            self.ui.labelAnnotationsCollapsibleButton.collapsed = True
        else:
            self.ui.inputsCollapsibleButton.collapsed = True
            self.ui.workflowCollapsibleButton.collapsed = False
            self.ui.sectorAnnotationsCollapsibleButton.collapsed = False
            self.ui.labelAnnotationsCollapsibleButton.collapsed = False
        
        self.ui.overlayVisibilityButton.setChecked(self._parameterNode.manualVisible)
        self.ui.autoOverlayButton.setChecked(self._parameterNode.autoVisible)
        self.logic.updateOverlayVolume()

#
# AnnotateUltrasoundLogic
#

class AnnotateUltrasoundLogic(ScriptedLoadableModuleLogic, VTKObservationMixin):
    """This class should implement all the actual
    computation done by your module.  The interface
    should be such that other python code can import
    this class and make use of the functionality without
    requiring an instance of the Widget.
    Uses ScriptedLoadableModuleLogic base class, available at:
    https://github.com/Slicer/Slicer/blob/main/Base/Python/slicer/ScriptedLoadableModule.py
    """

    def __init__(self) -> None:
        """
        Called when the logic class is instantiated. Can be used for initializing member variables.
        """
        ScriptedLoadableModuleLogic.__init__(self)
        
        # These variables keep their values when the scene is cleared
        self.dicomDf = None
        self.nextDicomDfIndex = 0
        
        # These variables need to be reset when the scene is cleared
        self.annotations = None
        self.pleuraLines = []
        self.bLines = []
        self.sequenceBrowserNode = None
        self.depthGuideMode = 1
        self._manualMaskRGB = None   # H×W×3  uint8
        self._autoMaskRGB   = None   # H×W×3  uint8

    def getParameterNode(self):
        return AnnotateUltrasoundParameterNode(super().getParameterNode())
    
    def updateInputDf(self, input_folder):
        """
        Update the dicomDf dataframe with the DICOM files in the input folder.
        
        :param input_folder: The input folder to search for DICOM files.
        :return: The number of rows in the dataframe and the number of annotations files created.
        """
        dicom_data = []
        
        # Get the total number of files
        total_files = sum([len(files) for root, dirs, files in os.walk(input_folder)])

        # Create a QProgressDialog
        progress_dialog = qt.QProgressDialog("Parsing DICOM files...", "Cancel", 0, total_files)
        progress_dialog.setWindowModality(qt.Qt.WindowModal)
        progress_dialog.show()

        # Recursively walk through the input folder
        file_count = 0
        annotations_created_count = 0
        for root, dirs, files in os.walk(input_folder):
            files.sort()
            for file in files:
                progress_dialog.setValue(file_count)
                slicer.app.processEvents()

                # Construct the full file path
                file_path = os.path.join(root, file)

                try:
                    # Try to read the file as a DICOM file
                    dicom_file = pydicom.dcmread(file_path)

                    # Extract required information
                    patient_uid = dicom_file.PatientID if 'PatientID' in dicom_file else None
                    study_uid = dicom_file.StudyInstanceUID if 'StudyInstanceUID' in dicom_file else None
                    series_uid = dicom_file.SeriesInstanceUID if 'SeriesInstanceUID' in dicom_file else None
                    instance_uid = dicom_file.SOPInstanceUID if 'SOPInstanceUID' in dicom_file else None
                    
                    # Check if there is an annotations json file in the same folder with the same filename
                    annotations_file_path = os.path.join(root, file.replace('.dcm', '.json'))
                    if not os.path.exists(annotations_file_path):
                        logging.warning(f"Annotations file not found for {file_path}. A blank annotations file will be created.")
                        # Create a blank annotations file
                        with open(annotations_file_path, 'w') as f:
                            f.write('{}')
                        annotations_created_count += 1

                    # Append the information to the list, if PatientID, StudyInstanceUID, and SeriesInstanceUID are present
                    if patient_uid and study_uid and series_uid and instance_uid:
                        dicom_data.append([file_path, annotations_file_path, patient_uid, study_uid, series_uid, instance_uid])
                except Exception as e:
                    # If the file is not a valid DICOM file, continue to the next file
                    continue
                
        # Update dicomDf
        self.dicomDf = pd.DataFrame(dicom_data, columns=['Filepath', 'AnnotationsFilepath', 'PatientUID', 'StudyUID', 'SeriesUID', 'InstanceUID'])
        self.nextDicomDfIndex = 0

        # Close the progress dialog
        progress_dialog.setValue(total_files)
        progress_dialog.close()

        # Return the number of rows in the dataframe and the number of annotations files created
        return len(self.dicomDf), annotations_created_count
    
    def updateCurrentFrame(self):
        logging.info('addCurrentFrame')
        
        if self.sequenceBrowserNode is None:
            logging.warning("No sequence browser node found")
            return
        
        # Get the current frame index from the sequence browser
        currentFrameIndexStr = str(max(0, self.sequenceBrowserNode.GetSelectedItemNumber()))  # TODO: investigate whey this could be negative!
        
        # Check if annotations already has a list of frame annotations. Create it if it doesn't exist.

        if 'frame_annotations' not in self.annotations:
            self.annotations['frame_annotations'] = {}

        # Check if the current frame index is already in the list of frame annotations. Create it if it doesn't exist.

        if currentFrameIndexStr not in self.annotations['frame_annotations']:
            self.annotations['frame_annotations'][currentFrameIndexStr] = {
                "pleura_lines": [],
                "b_lines": []
            }
        
        # Add pleura lines to annotations. Organize the coordinates in a list of lists.

        self.annotations['frame_annotations'][currentFrameIndexStr]['pleura_lines'] = []  # Reset the list of pleura lines
        
        for markupNode in self.pleuraLines:
            coordinates = []
            
            for i in range(markupNode.GetNumberOfControlPoints()):
                coord = [0, 0, 0]
                markupNode.GetNthControlPointPosition(i, coord)
                coordinates.append(coord)
            self.annotations['frame_annotations'][currentFrameIndexStr]['pleura_lines'].append(coordinates)
            
        # Add B-lines to annotations. Organize the coordinates in a list of lists.

        self.annotations['frame_annotations'][currentFrameIndexStr]['b_lines'] = []  # Reset the list of B-lines

        for markupNode in self.bLines:
            coordinates = []
        
            for i in range(markupNode.GetNumberOfControlPoints()):
                coord = [0, 0, 0]
                markupNode.GetNthControlPointPosition(i, coord)
                coordinates.append(coord)
            self.annotations['frame_annotations'][currentFrameIndexStr]['b_lines'].append(coordinates)

    def removeFrame(self, frameIndex):
        logging.info(f"removeFrame -- frameIndex: {frameIndex}")
        if self.annotations is None:
            logging.warning("No annotations loaded")
            return
        
        # Remove the frame index from the list of frame annotations
        if str(frameIndex) in self.annotations['frame_annotations']:
            self.annotations['frame_annotations'].pop(str(frameIndex))
        

    def loadPreviousSequence(self):
        if self.dicomDf is None:
            return None
        
        if self.nextDicomDfIndex <= 1:
            return None
        else:
            self.nextDicomDfIndex -= 2
            return self.loadNextSequence()
    
    def clearScene(self):
        slicer.mrmlScene.Clear(0)
        self.annotations = None
        self.pleuraLines = []
        self.bLines = []
        self.sequenceBrowserNode = None
        self._manualMaskRGB = None
        self._autoMaskRGB   = None
        
    def loadNextSequence(self):
        """
        Load the next sequence in the dataframe.
        Returns the index of the loaded sequence in the dataframe or None if no more sequences are available.
        """
        # Clear the scene
        self.clearScene()
        parameterNode = self.getParameterNode()
        parameterNode.manualVisible = True
        parameterNode.autoVisible   = False

        if self.dicomDf is None:
            parameterNode.dfLoaded = False
            return None
        else:
            parameterNode.dfLoaded = True
        
        if self.nextDicomDfIndex >= len(self.dicomDf):
            return None
        
        nextDicomFilepath = self.dicomDf.iloc[self.nextDicomDfIndex]['Filepath']
        nextAnnotationsFilepath = self.dicomDf.iloc[self.nextDicomDfIndex]['AnnotationsFilepath']
        self.nextDicomDfIndex += 1
        
        # Make sure a temporary folder for the DICOM files exists
        tempDicomDir = slicer.app.temporaryPath + '/AnonymizeUltrasound'
        if not os.path.exists(tempDicomDir):
            os.makedirs(tempDicomDir)
        
        # Delete all files in the temporary folder
        for file in os.listdir(tempDicomDir):
            os.remove(os.path.join(tempDicomDir, file))
        
        # Copy DICOM file to temporary folder
        shutil.copy(nextDicomFilepath, tempDicomDir)

        loadedNodeIDs = []
        with DICOMUtils.TemporaryDICOMDatabase() as db:
            DICOMUtils.importDicom(tempDicomDir, db)
            patientUIDs = db.patients()
            for patientUID in patientUIDs:
                loadedNodeIDs.extend(DICOMUtils.loadPatientByUID(patientUID))

        logging.info(f"Loaded {len(loadedNodeIDs)} nodes")

        # Check loadedNodeIDs and collect sequence browser nodes to display them later
        currentSequenceBrowser = None
        for nodeID in loadedNodeIDs:
            currentSequenceBrowser = slicer.mrmlScene.GetNodeByID(nodeID)
            if currentSequenceBrowser is not None and currentSequenceBrowser.IsA("vtkMRMLSequenceBrowserNode"):
                self.currentDicomHeader = self.dicomHeaderDictForBrowserNode(currentSequenceBrowser)
                if self.currentDicomHeader is None:
                    logging.error(f"Could not find DICOM header for sequence browser node {currentSequenceBrowser.GetID()}")
                break
        
        # Get the current proxy node of the master sequence node of the selected sequence browser node
        masterSequenceNode = currentSequenceBrowser.GetMasterSequenceNode()
        inputUltrasoundNode = currentSequenceBrowser.GetProxyNode(masterSequenceNode)
        
        # Make sure the proxy node is a volume node and save it for later
        if inputUltrasoundNode is not None:
            if not (inputUltrasoundNode.IsA("vtkMRMLScalarVolumeNode") or inputUltrasoundNode.IsA("vtkMRMLVectorVolumeNode")):
                logging.error(f"Proxy node is not a volume node")
                return None
        
        previousNodeState = parameterNode.StartModify()
        
        self.sequenceBrowserNode = currentSequenceBrowser
        parameterNode.inputVolume = inputUltrasoundNode
        
        ultrasoundArray = slicer.util.arrayFromVolume(inputUltrasoundNode)
        # Mask array should be the same size as the ultrasound array, but with 3 channels
        maskArray = np.zeros([1, ultrasoundArray.shape[1], ultrasoundArray.shape[2], 3], dtype=np.uint8)
        
        # Initialize the mask volume to be the same size as the ultrasound volume but with all voxels set to 0
        overlayVolume = slicer.mrmlScene.AddNewNodeByClass("vtkMRMLVectorVolumeNode", "Overlay")
        overlayVolume.SetSpacing(inputUltrasoundNode.GetSpacing())
        overlayVolume.SetOrigin(inputUltrasoundNode.GetOrigin())
        ijkToRas = vtk.vtkMatrix4x4()
        inputUltrasoundNode.GetIJKToRASMatrix(ijkToRas)
        overlayVolume.SetIJKToRASMatrix(ijkToRas)
        overlayImageData = vtk.vtkImageData()
        overlayImageData.SetDimensions(ultrasoundArray.shape[1], ultrasoundArray.shape[2], 1)
        overlayImageData.AllocateScalars(vtk.VTK_UNSIGNED_CHAR, 3)
        overlayVolume.SetAndObserveImageData(overlayImageData)
        # overlayVolume.CreateDefaultDisplayNodes()
        slicer.util.updateVolumeFromArray(overlayVolume, maskArray)
        parameterNode.overlayVolume = overlayVolume

        # Load annotations file
        with open(nextAnnotationsFilepath, 'r') as f:
            self.annotations = json.load(f)
        
        self.updateLineMarkups()
        ratio = self.updateOverlayVolume()
        parameterNode = self.getParameterNode()
        parameterNode.pleuraPercentage = ratio * 100
        
        parameterNode.EndModify(previousNodeState)
        
        # Set overlay volume as foreground in slice viewers
        redSliceCompositeNode = slicer.app.layoutManager().sliceWidget("Red").sliceLogic().GetSliceCompositeNode()
        redSliceCompositeNode.SetForegroundVolumeID(overlayVolume.GetID())
        redSliceCompositeNode.SetForegroundOpacity(0.12)
        redSliceCompositeNode.SetCompositing(2)
        displayNode = overlayVolume.GetDisplayNode()
        displayNode.SetWindow(255)
        displayNode.SetLevel(127)
        
        # Observe the ultrasound image for changes
        self.addObserver(self.sequenceBrowserNode, vtk.vtkCommand.ModifiedEvent, self.onSequenceBrowserModified)

        # Return the index of the loaded sequence in the dataframe
        return self.nextDicomDfIndex
        
    def onSequenceBrowserModified(self, caller, event):
        self.updateLineMarkups()
        parameterNode = self.getParameterNode()
        parameterNode.autoVisible = False
        ratio = self.updateOverlayVolume()
        parameterNode.pleuraPercentage = ratio * 100

    def createMarkupLine(self, name, coordinates, color=[1, 1, 0]):
        markupNode = slicer.mrmlScene.AddNewNodeByClass("vtkMRMLMarkupsLineNode")
        markupNode.CreateDefaultDisplayNodes()
        markupNode.SetName(name)
        markupNode.GetDisplayNode().SetPropertiesLabelVisibility(False)
        markupNode.GetDisplayNode().SetSelectedColor(color)
        for coord in coordinates:
            markupNode.AddControlPointWorld(coord[0], coord[1], coord[2])
            
        self.addObserver(markupNode, markupNode.PointModifiedEvent, self.onPointModified)
        self.addObserver(markupNode, markupNode.PointPositionDefinedEvent, self.onPointPositionDefined)
        
        return markupNode
    
    def clearSceneLines(self):
        """
        Remove all pleura lines and B-lines from the scene and from the list of lines.
        """
        # Remove all pleura lines
        while len(self.pleuraLines) > 0:
            self.removeLastPleuraLine()

        # Remove all B-lines
        while len(self.bLines) > 0:
            self.removeLastBline()

    def clearAllLines(self):
        """
        Remove all pleura lines and B-lines from the scene and from the list of lines.
        Only updates the annotation if the current frame is already in the annotations.
        """
        self.clearSceneLines()
        # Only update annotation if current frame is already present
        if self.sequenceBrowserNode is not None and self.annotations is not None and 'frame_annotations' in self.annotations:
            currentFrameIndexStr = str(self.sequenceBrowserNode.GetSelectedItemNumber())
            if currentFrameIndexStr in self.annotations['frame_annotations']:
                self.updateCurrentFrame()

    def removeLastPleuraLine(self):
        """
        Remove the last pleura line from the scene and from the list of pleura lines.        
        """
        if len(self.pleuraLines) > 0:
            currentLine = self.pleuraLines.pop()
            self.removeObserver(currentLine, currentLine.PointModifiedEvent, self.onPointModified)
            if self.hasObserver(currentLine, currentLine.PointPositionDefinedEvent, self.onPointPositionDefined):
                self.removeObserver(currentLine, currentLine.PointPositionDefinedEvent, self.onPointPositionDefined)
            slicer.mrmlScene.RemoveNode(currentLine)
            ratio = self.updateOverlayVolume()
            parameterNode = self.getParameterNode()
            parameterNode.pleuraPercentage = ratio * 100
    
    def removeLastBline(self):
        """
        Remove the last B-line from the scene and from the list of B-lines.        
        """
        if len(self.bLines) > 0:
            currentLine = self.bLines.pop()
            self.removeObserver(currentLine, currentLine.PointModifiedEvent, self.onPointModified)
            if self.hasObserver(currentLine, currentLine.PointPositionDefinedEvent, self.onPointPositionDefined):
                self.removeObserver(currentLine, currentLine.PointPositionDefinedEvent, self.onPointPositionDefined)
            slicer.mrmlScene.RemoveNode(currentLine)
            self.updateOverlayVolume()
    
    def onPointModified(self, caller, event):
        ratio = self.updateOverlayVolume()
        currentFrameIndexStr = str(self.sequenceBrowserNode.GetSelectedItemNumber())
        parameterNode = self.getParameterNode()
        parameterNode.pleuraPercentage = ratio * 100
        parameterNode.unsavedChanges = True
    
    def onPointPositionDefined(self, caller, event):
        parameterNode = self.getParameterNode()
        numControlPoints = caller.GetNumberOfControlPoints()
        if numControlPoints >= 2:
            parameterNode.lineBeingPlaced = None
            self.removeObserver(caller, caller.PointPositionDefinedEvent, self.onPointPositionDefined)
        
        ratio = self.updateOverlayVolume()
        parameterNode = self.getParameterNode()
        parameterNode.pleuraPercentage = ratio * 100
    
    def fanCornersFromSectorLine(self, p1, p2, center, r1, r2):
        op1 = np.array(p1) - np.array(center)
        op2 = np.array(p2) - np.array(center)
        
        unit_op1 = op1 / np.linalg.norm(op1)
        unit_op2 = op2 / np.linalg.norm(op2)
        
        A = center + unit_op1 * r1
        C = center + unit_op1 * r2
        B = center + unit_op2 * r1
        D = center + unit_op2 * r2
        
        return A, B, C, D
    
    def line_coefficients(self, p1, p2):
        """
        Returns the coefficients of the line equation Ax + By + C = 0
        """
        if p1[0] == p2[0]:  # Vertical line
            A = 1
            B = 0
            C = -p1[0]
        else:
            m = (p2[1] - p1[1]) / (p2[0] - p1[0])
            A = -m
            B = 1
            C = m * p1[0] - p1[1]
        return A, B, C

    def createFanMask(self, imageArray, topLeft, topRight, bottomLeft, bottomRight, value=255):
        image_size_rows = imageArray.shape[1]
        image_size_cols = imageArray.shape[2]
        mask_array = np.zeros((image_size_rows, image_size_cols), dtype=np.uint8)

        # Compute the angle of the fan mask in degrees

        if abs(topLeft[0] - bottomLeft[0]) < 0.001:
            angle1 = 90.0
        else:
            angle1 = np.arctan((topLeft[1] - bottomLeft[1]) / (topLeft[0] - bottomLeft[0])) * 180 / np.pi + 180.0
        if angle1 > 180.0:
            angle1 -= 180.0
        if angle1 < 0.0:
            angle1 += 180.0
        
        if abs(topRight[0] - bottomRight[0]) < 0.001:
            angle2 = 90.0
        else:
            angle2 = np.arctan((topRight[1] - bottomRight[1]) / (topRight[0] - bottomRight[0])) * 180 / np.pi
        if angle2 > 180.0:
            angle2 -= 180.0
        if angle2 < 0.0:
            angle2 += 180.0
        
        # Fit lines to the top and bottom points
        leftLineA, leftLineB, leftLineC = self.line_coefficients(topLeft, bottomLeft)
        rightLineA, rightLineB, rightLineC = self.line_coefficients(topRight, bottomRight)

        # Handle the case when the lines are parallel
        if leftLineB != 0 and rightLineB != 0 and leftLineA / leftLineB == rightLineA / rightLineB:
            logging.warning("Left and right lines are parallel")
            return mask_array
        
        # Compute intersection point of the two lines
        det = leftLineA * rightLineB - leftLineB * rightLineA
        if det == 0:
            logging.warning("No intersection point found")
            return mask_array

        intersectionX = (leftLineB * rightLineC - rightLineB * leftLineC) / det
        intersectionY = (rightLineA * leftLineC - leftLineA * rightLineC) / det

        # Compute average distance of top points to the intersection point

        topDistance = np.sqrt((topLeft[0] - intersectionX) ** 2 + (topLeft[1] - intersectionY) ** 2) + \
                      np.sqrt((topRight[0] - intersectionX) ** 2 + (topRight[1] - intersectionY) ** 2)
        topDistance /= 2

        # Compute average distance of bottom points to the intersection point

        bottomDistance = np.sqrt((bottomLeft[0] - intersectionX) ** 2 + (bottomLeft[1] - intersectionY) ** 2) + \
                          np.sqrt((bottomRight[0] - intersectionX) ** 2 + (bottomRight[1] - intersectionY) ** 2)
        bottomDistance /= 2

        # Mask parameters

        center_rows_px = round(intersectionY)
        center_cols_px = round(intersectionX)
        radius1 = round(topDistance)
        radius2 = round(bottomDistance)

        # Create a mask image

        # mask_array = cv2.ellipse(mask_array, (center_cols_px, center_rows_px), (radius2, radius2), 0.0, angle2, angle1, value, -1)
        mask_array = self.draw_circle_segment(mask_array, (center_cols_px, center_rows_px), radius2, angle2, angle1, value)
        mask_array = cv2.circle(mask_array, (center_cols_px, center_rows_px), radius1, 0, -1)
        
        return mask_array

    def draw_circle_segment(self, image, center, radius, start_angle, end_angle, color):
        """
        Draws a segment of a circle with floating point start and end angles on a numpy array image.

        :param image: Image as a numpy array.
        :param center: Center of the circle (x, y).
        :param radius: Radius of the circle.
        :param start_angle: Start angle in degrees (floating point).
        :param end_angle: End angle in degrees (floating point).
        :param color: Color of the segment (B, G, R).
        :return: Image with the drawn circle segment.
        """
        mask = np.zeros_like(image)

        # Convert angles to radians
        start_angle_rad = np.deg2rad(start_angle)
        end_angle_rad = np.deg2rad(end_angle)

        # Generate points for the circle segment
        thetas = np.linspace(start_angle_rad, end_angle_rad, 360)
        xs = center[0] + radius * np.cos(thetas)
        ys = center[1] + radius * np.sin(thetas)

        # Draw the outer arc
        pts = np.array([np.round(xs), np.round(ys)]).T.astype(int)
        cv2.polylines(mask, [pts], False, color, 1)

        # Draw two lines from the center to the start and end points
        cv2.line(mask, center, tuple(pts[0]), color, 1)
        cv2.line(mask, center, tuple(pts[-1]), color, 1)

        # Fill the segment
        cv2.fillPoly(mask, [np.vstack([center, pts])], color)

        # Combine the mask with the original image
        return cv2.bitwise_or(image, mask)
    
    def createSectorMaskBetweenPoints(self, imageArray, point1, point2, value=255):
        # Check if ultrasound is fan shape or rectangular
        # If self.annotations["mask_type"] doesn't exist, then assume it's rectangular
        if "mask_type" not in self.annotations:
            logging.error("No mask type found in annotations. Assuming rectangular mask.")

        if "mask_type" not in self.annotations or self.annotations["mask_type"] != "fan":
            # Create a rectangular mask
            maskArray = np.zeros(imageArray.shape, dtype=np.uint8)
            maskArray[:, point1[1]:point2[1], point1[0]:point2[0]] = value
            return maskArray
        else:
            radius1 = self.annotations["radius1"]
            radius2 = self.annotations["radius2"]
            center_rows_px = self.annotations["center_rows_px"]
            center_cols_px = self.annotations["center_cols_px"]
            a, b, c, d = self.fanCornersFromSectorLine(point1[:2], point2[:2],
                                                       (center_cols_px, center_rows_px),
                                                       radius1, radius2)
            maskArray = self.createFanMask(imageArray, a, b, c, d, value)
        
        return maskArray
    
    def updateLineMarkups(self):
        """
        Update the line markups to match the annotations at the current frame index. Clear markups if current frame index not in annotations.
        """
        self.clearSceneLines()

        if self.annotations is None:
            logging.warning("No annotations loaded")
            return
        
        if self.sequenceBrowserNode is None:
            logging.warning("No sequence browser node found")
            return
        
        currentFrameIndex = self.sequenceBrowserNode.GetSelectedItemNumber()
        
        if 'frame_annotations' not in self.annotations:
            logging.debug("No frame annotations found")
            return
        
        if str(currentFrameIndex) not in self.annotations['frame_annotations']:  # No annotations for current frame
            return
        
        # Add pleura lines
        for coordinates in self.annotations['frame_annotations'][str(currentFrameIndex)]['pleura_lines']:
            self.pleuraLines.append(self.createMarkupLine("Pleura", coordinates, [0, 0.2, 1]))
        
        # Add B-lines
        for coordinates in self.annotations['frame_annotations'][str(currentFrameIndex)]['b_lines']:
            self.bLines.append(self.createMarkupLine("B-line", coordinates, [0, 1, 0.2]))

    def drawDepthGuideLine(self, image_size_rows, image_size_cols, depth_ratio=0.5, color=(0, 255, 255), thickness=4, dash_length=20, dash_gap=16):
        """
        Main function to handle different visualization modes for the depth guide.
        """
        # Extract fan parameters from annotations
        if "mask_type" not in self.annotations or self.annotations["mask_type"] != "fan":
            logging.error("No fan mask information available in annotations.")
            return np.zeros((image_size_rows, image_size_cols, 3), dtype=np.uint8)

        radius1 = self.annotations["radius1"]
        radius2 = self.annotations["radius2"]
        center_rows_px = self.annotations["center_rows_px"]
        center_cols_px = self.annotations["center_cols_px"]
        angle1 = self.annotations["angle1"]
        angle2 = self.annotations["angle2"]

        # Calculate the depth position
        depth_radius = radius1 + depth_ratio * (radius2 - radius1)

        # Choose visualization based on depthGuideMode
        if self.depthGuideMode == 1:
            # Mode 1: Default dashed line
            return self._drawDashedLine(image_size_rows, image_size_cols, center_cols_px, center_rows_px, 
                                        depth_radius, angle1, angle2, color, thickness=4, dash_length=20, dash_gap=16)
        elif self.depthGuideMode == 2:
            # Mode 2: Thinner, more spaced dashed line
            return self._drawDashedLine(image_size_rows, image_size_cols, center_cols_px, center_rows_px, 
                                        depth_radius, angle1, angle2, color, thickness=2, dash_length=10, dash_gap=24)
        elif self.depthGuideMode == 3:
            # Mode 3: Arrows at 50% depth
            return self._drawArrows(image_size_rows, image_size_cols, depth_radius, center_cols_px, center_rows_px, angle1, angle2)
        elif self.depthGuideMode == 4:
            # Mode 4: Translucent band
            return self._drawTranslucentBand(image_size_rows, image_size_cols, depth_radius, center_cols_px, center_rows_px, angle1, angle2, color)

        # Return blank image if no valid mode
        return np.zeros((image_size_rows, image_size_cols, 3), dtype=np.uint8)

    def _drawDashedLine(self, image_size_rows, image_size_cols, center_cols_px, center_rows_px, 
                        depth_radius, angle1, angle2, color, thickness, dash_length, dash_gap):
        line_img = np.zeros((image_size_rows, image_size_cols, 3), dtype=np.uint8)
        theta_start = angle1
        theta_end = angle2
        theta_range = theta_end - theta_start
        arc_length = (theta_range * depth_radius * math.pi / 180)
        num_dashes = int(arc_length / (dash_length + dash_gap))
        
        if num_dashes <= 0:
            num_dashes = max(15, int(theta_range / 5))

        theta_step = theta_range / num_dashes

        for i in range(num_dashes):
            theta1 = math.radians(theta_start + i * theta_step)
            theta2 = math.radians(theta_start + (i * theta_step + dash_length / depth_radius * 180 / math.pi))
            start_point = (
                int(center_cols_px + depth_radius * math.cos(theta1)),
                int(center_rows_px + depth_radius * math.sin(theta1))
            )
            end_point = (
                int(center_cols_px + depth_radius * math.cos(theta2)),
                int(center_rows_px + depth_radius * math.sin(theta2))
            )
            line_img = cv2.line(line_img, start_point, end_point, color, thickness)

        return line_img
    
    def _drawArrows(self, image_size_rows, image_size_cols, depth_radius, center_cols_px, center_rows_px, angle1, angle2, thickness=4, color=(200, 255, 255)):
        """
        Draws two arrows outside the left and right edges of the ultrasound fan at the specified depth mark,
        aligned with the tangent of the fan's curve at the 50% depth mark.
        """
        line_img = np.zeros((image_size_rows, image_size_cols, 3), dtype=np.uint8)
        theta1 = math.radians(angle1)
        theta2 = math.radians(angle2)

        # Calculate tip positions at the specified depth
        left_tip_point = (
            int(center_cols_px + depth_radius * math.cos(theta1)),
            int(center_rows_px + depth_radius * math.sin(theta1))
        )
        right_tip_point = (
            int(center_cols_px + depth_radius * math.cos(theta2)),
            int(center_rows_px + depth_radius * math.sin(theta2))
        )

        # Calculate tangent vectors for arrow alignment
        tangent_offset = 40  # Adjust to control the distance for the start point
        tangent_angle_left = theta1 + math.pi / 2
        tangent_angle_right = theta2 - math.pi / 2

        left_start_point = (
            int(left_tip_point[0] + tangent_offset * math.cos(tangent_angle_left)),
            int(left_tip_point[1] + tangent_offset * math.sin(tangent_angle_left))
        )
        right_start_point = (
            int(right_tip_point[0] + tangent_offset * math.cos(tangent_angle_right)),
            int(right_tip_point[1] + tangent_offset * math.sin(tangent_angle_right))
        )

        # Draw the arrows aligned with the fan's curve
        line_img = cv2.arrowedLine(line_img, left_start_point, left_tip_point, color, thickness, tipLength=0.5)
        line_img = cv2.arrowedLine(line_img, right_start_point, right_tip_point, color, thickness, tipLength=0.5)

        return line_img
    
    def _drawTranslucentBand(self, image_size_rows, image_size_cols, depth_radius, center_cols_px, center_rows_px, angle1, angle2, color=(100, 255, 255)):
        """
        Draws a thin translucent band around the 50% depth line on the ultrasound fan.
        """
        # Create a blank image for the band
        band_img = np.zeros((image_size_rows, image_size_cols, 3), dtype=np.uint8)

        # Define a thin band around the 50% depth line by setting a small thickness
        band_thickness = 10  # Adjust to make the band thicker or thinner as desired
        inner_radius = int(depth_radius - band_thickness / 2)
        outer_radius = int(depth_radius + band_thickness / 2)

        # Draw the translucent band as an ellipse segment between angle1 and angle2
        cv2.ellipse(band_img, (center_cols_px, center_rows_px), (outer_radius, outer_radius), 
                    0, angle1, angle2, color, -1)
        cv2.ellipse(band_img, (center_cols_px, center_rows_px), (inner_radius, inner_radius), 
                    0, angle1, angle2, (0, 0, 0), -1)

        # Make the band semi-transparent by blending it with a background
        alpha = 0.4  # Opacity of the band; adjust as needed
        translucent_band = cv2.addWeighted(band_img, alpha, np.zeros_like(band_img), 1 - alpha, 0)

        return translucent_band

    def _composeAndPushOverlay(self):
        """Merge masks according to parameter-node switches and
        write into overlayVolume (always foreground)."""
        pnode = self.getParameterNode()
        _, h, w, _ = self._manualMaskRGB.shape  # batch, height, width, channels

        rgb = np.zeros((1, h, w, 3), dtype=np.uint8)
        if pnode.manualVisible and self._manualMaskRGB is not None:
            rgb[0] = np.maximum(rgb[0], self._manualMaskRGB)
        if pnode.autoVisible and self._autoMaskRGB is not None:
            rgb[0] = np.maximum(rgb[0], self._autoMaskRGB)

        slicer.util.updateVolumeFromArray(pnode.overlayVolume, rgb)

    def updateOverlayVolume(self):
        """
        Update the overlay volume based on the annotations.

        :return: The ratio of green pixels to blue pixels in the overlay volume. None if inputs not defined yet.
        """
        # # TODO remove (debugging)
        # import inspect 
        # caller = inspect.stack()[1].function
        # print(f"updateOverlayVolume called by {caller}") 
        # print(f"Overlay volume updated with depth guide: {self.depthGuideEnabled}") 
        parameterNode = self.getParameterNode()
        
        if parameterNode.overlayVolume is None:
            logging.debug("updateOverlayVolume: No overlay volume found! Cannot update overlay volume.")
            return None
        
        if self.annotations is None:
            logging.warning("updateOverlayVolume: No annotations loaded")
            # Make sure all voxels are set to 0
            parameterNode.overlayVolume.GetImageData().GetPointData().GetScalars().Fill(0)
            return None
        
        if parameterNode.inputVolume is None:
            logging.debug("No input volume found, not updating overlay volume.")
            return None
        
        ultrasoundArray = slicer.util.arrayFromVolume(parameterNode.inputVolume)
        
        # Mask array should be the same size as the ultrasound array
        # Make the mask array RGB color regardless of the number of channels in the ultrasound array
        maskArray = np.zeros([1, ultrasoundArray.shape[1], ultrasoundArray.shape[2], 3], dtype=np.uint8)
        
        if parameterNode.depthGuideVisible:
            # draw the depth guide lines
            depth_guide = self.drawDepthGuideLine(ultrasoundArray.shape[1], ultrasoundArray.shape[2])
            maskArray[0, :, :, :] = np.maximum(maskArray[0, :, :, :], depth_guide)
        
        ijkToRas = vtk.vtkMatrix4x4()
        parameterNode.inputVolume.GetIJKToRASMatrix(ijkToRas)
        rasToIjk = vtk.vtkMatrix4x4()
        vtk.vtkMatrix4x4.Invert(ijkToRas, rasToIjk)
        
        # Add pleura lines to mask array
        for markupNode in self.pleuraLines:
            for i in range(markupNode.GetNumberOfControlPoints() - 1):
                coord1 = [0, 0, 0]
                coord2 = [0, 0, 0]
                markupNode.GetNthControlPointPosition(i, coord1)
                markupNode.GetNthControlPointPosition(i + 1, coord2)
                coord1 = rasToIjk.MultiplyPoint(coord1 + [1])
                coord2 = rasToIjk.MultiplyPoint(coord2 + [1])
                coord1 = [int(round(coord1[0])), int(round(coord1[1])), int(round(coord1[2]))]
                coord2 = [int(round(coord2[0])), int(round(coord2[1])), int(round(coord2[2]))]
                # Draw mask fan between coord1 and coord2
                sectorArray = self.createSectorMaskBetweenPoints(ultrasoundArray, coord1, coord2, value=255)
                # Add sectorArray to maskArray by maximum compounding
                maskArray[0, :, :, 2] = np.maximum(maskArray[0, :, :, 2], sectorArray)
                
        # Add B-lines to mask array
        for markupNode in self.bLines:
            for i in range(markupNode.GetNumberOfControlPoints() - 1):
                coord1 = [0, 0, 0]
                coord2 = [0, 0, 0]
                markupNode.GetNthControlPointPosition(i, coord1)
                markupNode.GetNthControlPointPosition(i + 1, coord2)
                coord1 = rasToIjk.MultiplyPoint(coord1 + [1])
                coord2 = rasToIjk.MultiplyPoint(coord2 + [1])
                coord1 = [int(round(coord1[0])), int(round(coord1[1])), int(round(coord1[2]))]
                coord2 = [int(round(coord2[0])), int(round(coord2[1])), int(round(coord2[2]))]
                # Draw mask fan between coord1 and coord2
                sectorArray = self.createSectorMaskBetweenPoints(ultrasoundArray, coord1, coord2)
                # Add sectorArray to maskArray by maximum compounding
                maskArray[0, :, :, 1] = np.maximum(maskArray[0, :, :, 1], sectorArray)
        
        # Erase all B-lines pixels where there is no pleura line
        maskArray[0, :, :, 1] = np.where(maskArray[0, :, :, 2] == 0, 0, maskArray[0, :, :, 1])

        # Calculate the amount of blue pixels in maskArray and green pixels in maskArray
        bluePixels = np.count_nonzero(maskArray[0, :, :, 2])
        greenPixels = np.count_nonzero(maskArray[0, :, :, 1])
        
        # Update the overlay volume
        self._manualMaskRGB = maskArray
        self._composeAndPushOverlay()

        # Return the ratio of green pixels to blue pixels
        if bluePixels == 0:
            return 0.0
        else:
            return greenPixels / bluePixels
    
    def dicomHeaderDictForBrowserNode(self, browserNode):
        """Return DICOM header for the given browser node"""
        if browserNode is None:
            return None

        # Get the proxy node of the master sequence node of the selected sequence browser node
        masterSequenceNode = browserNode.GetMasterSequenceNode()
        proxyNode = browserNode.GetProxyNode(masterSequenceNode)

        # Get DICOM.instanceUID attribute from proxy node
        instanceUID = proxyNode.GetAttribute("DICOM.instanceUIDs")
        if instanceUID is None:
            logging.error("DICOM.instanceUIDs attribute not found in proxy node")
            return None

        # If instanceUID is a list, keep only the first item
        if isinstance(instanceUID, list):
            instanceUID = instanceUID[0]

        # Find row in self.dicomDf where instanceUID matches first instanceUID in instanceUIDs
        filepath = self.getFileForBrowserNode(browserNode)
        if filepath is None:
            logging.error(f"Could not find DICOM file for instanceUID {instanceUID}")
            return None

        ds = pydicom.dcmread(filepath)
        dsInstanceUID = ds["0008", "0018"].value
        if dsInstanceUID == instanceUID:
            self.currentDicomDataset = pydicom.dcmread(filepath)
            dicomHeaderDict = self.dicomHeaderToDict(ds)
            return dicomHeaderDict

        return None

    def getFileForBrowserNode(self, browserNode):
        if browserNode is None:
            return None

        # Get the proxy node of the master sequence node of the selected sequence browser node
        masterSequenceNode = browserNode.GetMasterSequenceNode()
        proxyNode = browserNode.GetProxyNode(masterSequenceNode)

        # Get DICOM.instanceUID attribute from proxy node
        instanceUID = proxyNode.GetAttribute("DICOM.instanceUIDs")
        if instanceUID is None:
            logging.error("DICOM.instanceUIDs attribute not found in proxy node")
            return None

        # If instanceUID is a list, keep only the first item
        if isinstance(instanceUID, list):
            instanceUID = instanceUID[0]

        # Find row in self.dicomDf where instanceUID matches first instanceUID in instanceUIDs
        filepath = None
        for index, row in self.dicomDf.iterrows():
            rowInstanceUID = row['InstanceUID']
            currentInstanceUID = instanceUID
            if rowInstanceUID == currentInstanceUID:
                filepath = row['Filepath']
                break
        if filepath is None:
            logging.error(f"Could not find DICOM file for instanceUID {instanceUID}")
            return None

        return filepath

    def dicomHeaderToDict(self, ds, parent=None):
        """
        Convert a DICOM dataset to a Python dictionary.
        """
        if parent is None:
            parent = {}
        for elem in ds:
            if elem.VR == "SQ":
                parent[elem.name] = []
                for item in elem:
                    child = {}
                    self.dicomHeaderToDict(item, child)
                    parent[elem.name].append(child)
            else:
                parent[elem.name] = elem.value
        return parent

    
    def process(self,
                inputVolume: vtkMRMLScalarVolumeNode,
                outputVolume: vtkMRMLScalarVolumeNode,
                imageThreshold: float,
                invert: bool = False,
                showResult: bool = True) -> None:
        """
        Run the processing algorithm.
        Can be used without GUI widget.
        :param inputVolume: volume to be thresholded
        :param outputVolume: thresholding result
        :param imageThreshold: values above/below this threshold will be set to 0
        :param invert: if True then values above the threshold will be set to 0, otherwise values below are set to 0
        :param showResult: show output volume in slice viewers
        """

        if not inputVolume or not outputVolume:
            raise ValueError("Input or output volume is invalid")

        import time
        startTime = time.time()
        logging.info('Processing started')

        # Compute the thresholded output volume using the "Threshold Scalar Volume" CLI module
        cliParams = {
            'InputVolume': inputVolume.GetID(),
            'OutputVolume': outputVolume.GetID(),
            'ThresholdValue': imageThreshold,
            'ThresholdType': 'Above' if invert else 'Below'
        }
        cliNode = slicer.cli.run(slicer.modules.thresholdscalarvolume, None, cliParams, wait_for_completion=True, update_display=showResult)
        # We don't need the CLI module node anymore, remove it to not clutter the scene with it
        slicer.mrmlScene.RemoveNode(cliNode)

        stopTime = time.time()
        logging.info(f'Processing completed in {stopTime-startTime:.2f} seconds')

    def applyAutoOverlay(
            self,
            model_path: str = "Resources/Models/model.pt",
            config_path: str = "Resources/Models/config.yaml",
            *,
            mock: bool = True) -> None:
        """
        →  Ensures model+config exist (auto-downloads from Dropbox if needed)
        →  Reads input_shape from YAML (e.g. (128,128))
        →  Runs the AI model / mock
        →  Maps the mask back to curvilinear space and blends it.
        """
        # ------------------------------------------------------------------ #
        # 0.  Ensure model & config are present (download if missing)
        # ------------------------------------------------------------------ #
        module_dir = Path(__file__).parent
        model_path  = (module_dir / "Resources/Models/model.pt").resolve()
        config_path = (module_dir / "Resources/Models/config.yaml").resolve()

        model_url  = ("https://www.dropbox.com/scl/fi/zpynqe8vdb7vgsy6us5jg/"
                    "model.pt?rlkey=ar9onu3166dsodbvlwrnk26hi&st=8uagerja&dl=1")
        cfg_url    = ("https://www.dropbox.com/scl/fi/ps07grk7fp9g6ys93unzt/"
                    "config.yaml?rlkey=g3fceom8lhbigpik8gey7gjy1&st=2d72kprj&dl=1")

        model_path.parent.mkdir(parents=True, exist_ok=True)

        def _download(url: str, dst: Path, title: str):
            dialog = AnnotateUltrasoundWidget.createWaitDialog(None, title, f"Downloading {dst.name} …")
            try:
                urllib.request.urlretrieve(url, dst)
                success = True
            except urllib.error.URLError as e:
                logging.error(f"Download failed: {e}")
                success = False
            dialog.close()
            return success

        if not model_path.exists():
            if not _download(model_url, model_path, "Downloading AI model"):
                return          # abort overlay

        if not config_path.exists():
            if not _download(cfg_url, config_path, "Downloading model config"):
                return          # abort overlay

        # ------------------------------------------------------------------ #
        # 1.  Read model input shape from YAML  --->  (rows, cols)
        # ------------------------------------------------------------------ #
        with open(config_path, "r") as fp:
            cfg_yaml = yaml.safe_load(fp)
        try:
            img_size = int(cfg_yaml["image_size"])
            MODEL_NUM_SAMPLES = MODEL_NUM_LINES = img_size
        except Exception as e:
            logging.error(f"Cannot parse image_size in {config_path}: {e}")
            return

        MODEL_INPUT_SHAPE = (MODEL_NUM_SAMPLES, MODEL_NUM_LINES)  # H×W

        # ------------------------------------------------------------------ #
        # 2.  Locate current DICOM / annotation JSON from dataframe
        # ------------------------------------------------------------------ #
        if self.dicomDf is None or self.dicomDf.empty:
            logging.error("dicomDf is empty – nothing to overlay.")
            return
        if not (0 <= self.nextDicomDfIndex < len(self.dicomDf)):
            logging.error("nextDicomDfIndex out of range.")
            return
        row        = self.dicomDf.iloc[self.nextDicomDfIndex]
        dicom_path = row["Filepath"]
        json_path  = row["AnnotationsFilepath"]

        pnode = self.getParameterNode()
        if pnode.inputVolume is None or pnode.overlayVolume is None:
            logging.error("inputVolume or overlayVolume not set.")
            return

        # ------------------------------------------------------------------ #
        # 3.  Grab current curvilinear frame
        # ------------------------------------------------------------------ #
        frame_cv = slicer.util.arrayFromVolume(pnode.inputVolume)[0]
        if frame_cv.ndim == 3:
            frame_cv = frame_cv[:, :, 0]
        Hc, Wc = frame_cv.shape

        # ------------------------------------------------------------------ #
        # 4.  Build / cache scan‑conversion config
        # ------------------------------------------------------------------ #
        if not hasattr(self, "_scanCfgSrc") or self._scanCfgSrc != json_path:
            if not os.path.isfile(json_path):
                logging.error(f"JSON not found: {json_path}")
                return
            with open(json_path, "r") as fp:
                cfg_json = json.load(fp)

            cfg = update_config_dict(
                cfg_json,
                num_lines=MODEL_NUM_LINES,
                num_samples_along_lines=MODEL_NUM_SAMPLES,
                image_width=Wc,
                image_height=Hc)

            self._vertices, self._weights = scan_interpolation_weights(cfg)
            self._x_cart, self._y_cart    = cartesian_coordinates(cfg)
            self._scanCfg, self._scanCfgSrc = cfg, json_path
        else:
            cfg = self._scanCfg

        # ------------------------------------------------------------------ #
        # 5.  Curvilinear → scan‑lines & resize
        # ------------------------------------------------------------------ #
        scan_img = curvilinear_to_scanlines(
            frame_cv, cfg, self._x_cart, self._y_cart, interpolation_order=1)
        scan_img_rs = cv2.resize(scan_img, MODEL_INPUT_SHAPE[::-1],
                                interpolation=cv2.INTER_LINEAR)

        # ------------------------------------------------------------------ #
        # 6.  Inference (or mock)
        # ------------------------------------------------------------------ #
        if mock:
            mask_rs = np.zeros(MODEL_INPUT_SHAPE, dtype=np.uint8)
            mask_rs[int(0.25*MODEL_NUM_SAMPLES):int(0.3*MODEL_NUM_SAMPLES), :] = 1
            centre = MODEL_NUM_LINES // 2
            mask_rs[:, centre-4:centre+4] = 2
        else:
            pass

        # Resize mask back to scan‑line size, then to curvilinear
        mask_scan = cv2.resize(mask_rs, scan_img.shape[::-1],
                            interpolation=cv2.INTER_NEAREST)
        mask_curv = scanlines_to_curvilinear(
            mask_scan, cfg, self._vertices, self._weights)

        # ------------------------------------------------------------------ #
        # 7.  RGB overlay & compose
        # ------------------------------------------------------------------ #
        rgb = np.zeros((1, Hc, Wc, 3), dtype=np.uint8)
        rgb[0, mask_curv == 1, 2] = 255   # pleura → blue
        rgb[0, mask_curv == 2, 1] = 255   # B‑line → green

        self._autoMaskRGB = rgb[0]
        self._composeAndPushOverlay()

        logging.info(f"applyAutoOverlay done (mock={mock}) "
                    f"on {Path(dicom_path).name}")


#
# AnnotateUltrasoundTest
#

class AnnotateUltrasoundTest(ScriptedLoadableModuleTest):
    """
    This is the test case for your scripted module.
    Uses ScriptedLoadableModuleTest base class, available at:
    https://github.com/Slicer/Slicer/blob/main/Base/Python/slicer/ScriptedLoadableModule.py
    """

    def setUp(self):
        """ Do whatever is needed to reset the state - typically a scene clear will be enough.
        """
        slicer.mrmlScene.Clear()

    def runTest(self):
        """Run as few or as many tests as needed here.
        """
        self.setUp()
        self.test_AnnotateUltrasound1()

    def test_AnnotateUltrasound1(self):
        """ Ideally you should have several levels of tests.  At the lowest level
        tests should exercise the functionality of the logic with different inputs
        (both valid and invalid).  At higher levels your tests should emulate the
        way the user would interact with your code and confirm that it still works
        the way you intended.
        One of the most important features of the tests is that it should alert other
        developers when their changes will have an impact on the behavior of your
        module.  For example, if a developer removes a feature that you depend on,
        your test should break so they know that the feature is needed.
        """

        self.delayDisplay("Starting the test")

        # Get/create input data

        import SampleData
        postModuleDiscoveryTasks()
        inputVolume = SampleData.downloadSample('AnnotateUltrasound1')
        self.delayDisplay('Loaded test data set')

        inputScalarRange = inputVolume.GetImageData().GetScalarRange()
        self.assertEqual(inputScalarRange[0], 0)
        self.assertEqual(inputScalarRange[1], 695)

        outputVolume = slicer.mrmlScene.AddNewNodeByClass("vtkMRMLScalarVolumeNode")
        threshold = 100

        # Test the module logic

        logic = AnnotateUltrasoundLogic()

        # Test algorithm with non-inverted threshold
        logic.process(inputVolume, outputVolume, threshold, True)
        outputScalarRange = outputVolume.GetImageData().GetScalarRange()
        self.assertEqual(outputScalarRange[0], inputScalarRange[0])
        self.assertEqual(outputScalarRange[1], threshold)

        # Test algorithm with inverted threshold
        logic.process(inputVolume, outputVolume, threshold, False)
        outputScalarRange = outputVolume.GetImageData().GetScalarRange()
        self.assertEqual(outputScalarRange[0], inputScalarRange[0])
        self.assertEqual(outputScalarRange[1], inputScalarRange[1])

        self.delayDisplay('Test passed')<|MERGE_RESOLUTION|>--- conflicted
+++ resolved
@@ -146,13 +146,9 @@
     dfLoaded: bool = False
     pleuraPercentage: float = -1.0
     unsavedChanges: bool = False
-<<<<<<< HEAD
-    depthGuideVisible: bool = False
+    depthGuideVisible: bool = True
     manualVisible: bool = True      # shows manual mask
     autoVisible:   bool = False     # shows auto   mask
-=======
-    depthGuideVisible: bool = True
->>>>>>> 752f8d92
 
 #
 # AnnotateUltrasoundWidget
