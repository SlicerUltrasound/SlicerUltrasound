'''
Useful scripts for debugging

moduleWidget = slicer.modules.annotateultrasound.widgetRepresentation().self()
moduleLogic = moduleWidget.logic
moduleNode = moduleLogic.getParameterNode()

moduleLogic.updateOverlayVolume()
'''


import csv
import json
import logging
import math
import numpy as np
import os
import glob
import pydicom
import qt
import shutil
import slicer
import vtk
import colorsys
import copy
import re
import zlib

try:
    import pandas as pd
except ImportError:
    slicer.util.pip_install('pandas')
    import pandas as pd

try:
    import cv2
except ImportError:
    slicer.util.pip_install('opencv-python')
    import cv2

from collections import defaultdict
from DICOMLib import DICOMUtils
from typing import Annotated, Optional

from slicer.ScriptedLoadableModule import *
from slicer.util import VTKObservationMixin
from slicer.parameterNodeWrapper import (
    parameterNodeWrapper,
    WithinRange,
)
from slicer import vtkMRMLScalarVolumeNode, vtkMRMLVectorVolumeNode
from slicer import vtkMRMLNode

#
# AnnotateUltrasound
#

class AnnotateUltrasound(ScriptedLoadableModule):
    """Uses ScriptedLoadableModule base class, available at:
    https://github.com/Slicer/Slicer/blob/main/Base/Python/slicer/ScriptedLoadableModule.py
    """

    def __init__(self, parent):
        ScriptedLoadableModule.__init__(self, parent)
        self.parent.title = "Annotate ultrasound"
        self.parent.categories = ["Ultrasound"]
        self.parent.dependencies = []
        self.parent.contributors = ["Tamas Ungi (Queen's University)"]

        # TODO: update with short description of the module and a link to online module documentation
        self.parent.helpText = f"""
This module facilitates the process of creating segmentations of B-lines and the pleura in series of B-mode lung ultrasound videos.<br><br>

See more information in <a href="https://github.com/SlicerUltrasound/SlicerUltrasound/blob/main/README.md">README</a> <a href="https://github.com/SlicerUltrasound/SlicerUltrasound/tree/main/AnnotateUltrasound">Source Code</a>.
"""
        # TODO: replace with organization, grant and thanks
        self.parent.acknowledgementText = """
This file was originally developed by Tamas Ungi (Queen's University), with support from MLSC Bits to Bytes grant for Point of Care Ultrasound, and NIH grants R21EB034075 and R01EB035679.
"""

        # Additional initialization step after application startup is complete
        slicer.app.connect("startupCompleted()", postModuleDiscoveryTasks)


#
# Register sample data sets in Sample Data module
#

def postModuleDiscoveryTasks():
    """
    Performs initialization tasks after Slicer has been fully loaded.
    Add data sets to Sample Data module.
    """
    # It is always recommended to provide sample data for users to make it easy to try the module,
    # but if no sample data is available then this method (and associated startupCompeted signal connection) can be removed.
    pass


#
# AnnotateUltrasoundParameterNode
#

@parameterNodeWrapper
class AnnotateUltrasoundParameterNode:
    """
    The parameters needed by module.

    inputVolume - The volume to threshold.
    imageThreshold - The value at which to threshold the input volume.
    invertThreshold - If true, will invert the threshold.
    thresholdedVolume - The output volume that will contain the thresholded volume.
    invertedVolume - The output volume that will contain the inverted thresholded volume.
    """
    inputVolume: vtkMRMLScalarVolumeNode
    overlayVolume: vtkMRMLVectorVolumeNode
    imageThreshold: Annotated[float, WithinRange(-100, 500)] = 100
    invertThreshold: bool = False
    invertedVolume: vtkMRMLScalarVolumeNode
    lineBeingPlaced: vtkMRMLNode = None
    dfLoaded: bool = False
    pleuraPercentage: float = -1.0
    unsavedChanges: bool = False
    depthGuideVisible: bool = True
    rater = ''

#
# AnnotateUltrasoundWidget
#

class AnnotateUltrasoundWidget(ScriptedLoadableModuleWidget, VTKObservationMixin):
    """Uses ScriptedLoadableModuleWidget base class, available at:
    https://github.com/Slicer/Slicer/blob/main/Base/Python/slicer/ScriptedLoadableModule.py
    """
    def __init__(self, parent=None) -> None:
        """
        Called when the user opens the module the first time and the widget is initialized.
        """
        ScriptedLoadableModuleWidget.__init__(self, parent)
        VTKObservationMixin.__init__(self)  # needed for parameter node observation
        self.logic = None
        self._parameterNode = None
        self._parameterNodeGuiTag = None
        self.notEnteredYet = True
        self._lastFrameIndex = -1

        self.updatingGUI = False

        # Flag to prevent multiple updateCurrentFrame calls during line placement
        self._isUpdatingCurrentFrame = False

        # Shortcuts
        self.shortcutW = qt.QShortcut(slicer.util.mainWindow())
        self.shortcutW.setKey(qt.QKeySequence('W'))
        self.shortcutS = qt.QShortcut(slicer.util.mainWindow())
        self.shortcutS.setKey(qt.QKeySequence('S'))
        self.shortcutSpace = qt.QShortcut(slicer.util.mainWindow())
        self.shortcutSpace.setKey(qt.QKeySequence('Space'))

        # Add shortcuts for removing lines
        self.shortcutE = qt.QShortcut(slicer.util.mainWindow())  # "E" for removing last pleura line
        self.shortcutE.setKey(qt.QKeySequence('E'))
        self.shortcutD = qt.QShortcut(slicer.util.mainWindow())  # "D" for removing last B-line
        self.shortcutD.setKey(qt.QKeySequence('D'))

        # shortcut for saving and loading next scan
        self.shortcutA = qt.QShortcut(slicer.util.mainWindow())  # "A" for save and load next scan
        self.shortcutA.setKey(qt.QKeySequence('A'))

        self.raterNameDebounceTimer = qt.QTimer()
        self.raterNameDebounceTimer.setSingleShot(True)
        self.raterNameDebounceTimer.setInterval(300)  # ms of idle time before triggering
        self.raterNameDebounceTimer.timeout.connect(self.onRaterNameChanged)

    def connectKeyboardShortcuts(self):
        # Connect shortcuts to respective actions
        self.shortcutW.connect('activated()', lambda: self.onAddLine("Pleura", not self.ui.addPleuraButton.isChecked()))
        self.shortcutS.connect('activated()', lambda: self.onAddLine("Bline", not self.ui.addBlineButton.isChecked()))
        self.shortcutSpace.connect('activated()', lambda: self.ui.overlayVisibilityButton.toggle())

        # New shortcuts for removing lines
        self.shortcutE.connect('activated()', lambda: self.onRemoveLine("Pleura"))  # "E" removes the last pleura line
        self.shortcutD.connect('activated()', lambda: self.onRemoveLine("Bline"))   # "D" removes the last B-line

        self.shortcutA.connect('activated()', self.onSaveAndLoadNextButton)  # "A" to save and load next scan

    def disconnectKeyboardShortcuts(self):
        # Disconnect shortcuts to avoid issues when the user leaves the module
        self.shortcutW.activated.disconnect()
        self.shortcutS.activated.disconnect()
        self.shortcutSpace.activated.disconnect()
        self.shortcutE.activated.disconnect()
        self.shortcutD.activated.disconnect()
        self.shortcutA.activated.disconnect()

    def setup(self) -> None:
        """
        Called when the user opens the module the first time and the widget is initialized.
        """
        ScriptedLoadableModuleWidget.setup(self)

        # Load widget from .ui file (created by Qt Designer).
        # Additional widgets can be instantiated manually and added to self.layout.
        uiWidget = slicer.util.loadUI(self.resourcePath('UI/AnnotateUltrasound.ui'))
        self.layout.addWidget(uiWidget)
        self.ui = slicer.util.childWidgetVariables(uiWidget)
        self.ui.currentFileLabel.setTextInteractionFlags(qt.Qt.TextSelectableByMouse)

        # Set scene in MRML widgets. Make sure that in Qt designer the top-level qMRMLWidget's
        # "mrmlSceneChanged(vtkMRMLScene*)" signal in is connected to each MRML widget's.
        # "setMRMLScene(vtkMRMLScene*)" slot.
        uiWidget.setMRMLScene(slicer.mrmlScene)

        self.connectKeyboardShortcuts()

        # Set frames table to show 5-6 rows
        rowHeight = 25  # Approximate height of a row
        headerHeight = 25  # Height of the header
        self.ui.framesTableWidget.setFixedHeight(headerHeight + (rowHeight * 6))  # 6 rows + header

        # Set size policy and minimum height for labels scroll area
        self.ui.labelsScrollArea.setSizePolicy(qt.QSizePolicy.Preferred, qt.QSizePolicy.Preferred)
        self.ui.labelsScrollAreaWidgetContents.setSizePolicy(qt.QSizePolicy.Preferred, qt.QSizePolicy.Preferred)
        self.ui.labelsScrollArea.setMinimumHeight(200)  # Set a reasonable minimum height

        # Set layout spacing to 0 for compact appearance
        self.ui.labelsScrollAreaWidgetContents.layout().setSpacing(0)
        self.ui.labelsScrollAreaWidgetContents.layout().setContentsMargins(0, 0, 0, 0)

        # Ensure labels section starts expanded
        self.ui.labelAnnotationsCollapsibleButton.collapsed = False

        # Create logic class. Logic implements all computations that should be possible to run
        # in batch mode, without a graphical user interface.
        self.logic = AnnotateUltrasoundLogic()

        # Update directory button directory from settings
        self.ui.inputDirectoryButton.directory = slicer.app.settings().value("AnnotateUltrasound/InputDirectory", "")

        # Set up frames table
        self.ui.framesTableWidget.setColumnCount(4)
        self.ui.framesTableWidget.setHorizontalHeaderLabels(["Frame index", "Pleura lines (N)", "B-lines (N)", "Pleura %"])
        header = self.ui.framesTableWidget.horizontalHeader()
        header.setSectionResizeMode(qt.QHeaderView.Stretch)
        self.ui.framesTableWidget.setSelectionBehavior(qt.QAbstractItemView.SelectRows)
        self.ui.framesTableWidget.setSelectionMode(qt.QAbstractItemView.SingleSelection)

        # Connections

        # These connections ensure that we update parameter node when scene is closed
        self.addObserver(slicer.mrmlScene, slicer.mrmlScene.StartCloseEvent, self.onSceneStartClose)
        self.addObserver(slicer.mrmlScene, slicer.mrmlScene.EndCloseEvent, self.onSceneEndClose)

        # Buttons
        self.ui.inputDirectoryButton.directoryChanged.connect(self.onInputDirectorySelected)
        self.ui.readInputButton.connect('clicked(bool)', self.onReadInputButton)
        self.ui.nextButton.clicked.connect(self.onNextButton)
        self.ui.previousButton.clicked.connect(self.onPreviousButton)
        self.ui.saveButton.clicked.connect(self.onSaveButton)
        self.ui.saveAndLoadNextButton.clicked.connect(self.onSaveAndLoadNextButton)
        self.ui.intensitySlider.valueChanged.connect(self.onIntensitySliderValueChanged)
        self.ui.skipToUnlabeledButton.clicked.connect(self.onSkipToUnlabeledButton)

        self.ui.addPleuraButton.toggled.connect(lambda checked: self.onAddLine("Pleura", checked))
        self.ui.removePleuraButton.clicked.connect(lambda: self.onRemoveLine("Pleura"))
        self.ui.addBlineButton.toggled.connect(lambda checked: self.onAddLine("Bline", checked))
        self.ui.removeBlineButton.clicked.connect(lambda: self.onRemoveLine("Bline"))
        self.ui.overlayVisibilityButton.toggled.connect(self.overlayVisibilityToggled)
        self.ui.clearAllLinesButton.clicked.connect(self.onClearAllLines)
        self.ui.addCurrentFrameButton.clicked.connect(self.onAddCurrentFrame)
        self.ui.removeCurrentFrameButton.clicked.connect(self.onRemoveCurrentFrame)

        # Assign icons to buttons
        self.ui.nextButton.setIcon(qt.QIcon(self.resourcePath('Icons/blueFillNext.png')))
        self.ui.previousButton.setIcon(qt.QIcon(self.resourcePath('Icons/blueFillPrevious.png')))
        self.ui.addPleuraButton.setIcon(qt.QIcon(self.resourcePath('Icons/blueAdd.png')))
        self.ui.addBlineButton.setIcon(qt.QIcon(self.resourcePath('Icons/blueAdd.png')))
        self.ui.saveButton.setIcon(qt.QIcon(self.resourcePath('Icons/blueSave.png')))
        self.ui.saveAndLoadNextButton.setIcon(qt.QIcon(self.resourcePath('Icons/blueSave.png')))
        self.ui.removePleuraButton.setIcon(qt.QIcon(self.resourcePath('Icons/blueRemove.png')))
        self.ui.removeBlineButton.setIcon(qt.QIcon(self.resourcePath('Icons/blueRemove.png')))
        self.ui.overlayVisibilityButton.setIcon(qt.QIcon(self.resourcePath('Icons/blueEye.png')))
        self.ui.clearAllLinesButton.setIcon(qt.QIcon(self.resourcePath('Icons/blueFillTrash.png')))
        self.ui.skipToUnlabeledButton.setIcon(qt.QIcon(self.resourcePath('Icons/blueFastForward.png')))

        # Frame table
        self.ui.framesTableWidget.itemSelectionChanged.connect(self.onFramesTableSelectionChanged)

        # Settings
        settings = slicer.app.settings()
        showPleuraPercentage = settings.value('AnnotateUltrasound/ShowPleuraPercentage', 'false')
        self.ui.showPleuraPercentageCheckBox.setChecked(showPleuraPercentage.lower() == 'true')
        self.ui.raterName.setText(slicer.app.settings().value("AnnotateUltrasound/Rater", ""))
        self.ui.raterName.returnPressed.connect(self.onRaterNameChanged)
        self.ui.showPleuraPercentageCheckBox.connect('toggled(bool)', self.saveUserSettings)
        self.ui.depthGuideCheckBox.toggled.connect(self.onDepthGuideToggled)

        # Make buttons taller
        buttonHeight = 40  # Set the height you want for the buttons
        self.ui.inputDirectoryButton.setFixedHeight(buttonHeight)
        self.ui.readInputButton.setFixedHeight(buttonHeight)
        self.ui.nextButton.setFixedHeight(buttonHeight)
        self.ui.previousButton.setFixedHeight(buttonHeight)
        self.ui.saveButton.setFixedHeight(buttonHeight)
        self.ui.saveAndLoadNextButton.setFixedHeight(buttonHeight)
        self.ui.addPleuraButton.setFixedHeight(buttonHeight)
        self.ui.removePleuraButton.setFixedHeight(buttonHeight)
        self.ui.addBlineButton.setFixedHeight(buttonHeight)
        self.ui.removeBlineButton.setFixedHeight(buttonHeight)
        self.ui.overlayVisibilityButton.setFixedHeight(buttonHeight)
        self.ui.clearAllLinesButton.setFixedHeight(buttonHeight)
        self.ui.addCurrentFrameButton.setFixedHeight(buttonHeight)
        self.ui.removeCurrentFrameButton.setFixedHeight(buttonHeight)

        # Make sure parameter node is initialized (needed for module reload)
        self.initializeParameterNode()

        # --- Limit raterColorTable visible rows to about 4 programmatically ---
        if hasattr(self.ui, "raterColorTable"):
            vh = self.ui.raterColorTable.verticalHeader()
            self.ui.raterColorTable.setMaximumHeight(vh.defaultSectionSize * 4 + 2)
            self.ui.raterColorTable.cellClicked.connect(self.onRaterColorTableClicked)
            self.ui.raterColorTable.itemChanged.connect(self.onRaterColorSelectionChangedFromUser)

    def saveUserSettings(self):
        settings = qt.QSettings()
        settings.setValue('AnnotateUltrasound/ShowPleuraPercentage', self.ui.showPleuraPercentageCheckBox.checked)
        settings.setValue('AnnotateUltrasound/DepthGuide', self.ui.depthGuideCheckBox.checked)
        settings.setValue('AnnotateUltrasound/Rater', self.ui.raterName.text.strip())
        ratio = self.logic.updateOverlayVolume()
        if ratio is not None:
            self._parameterNode.pleuraPercentage = ratio * 100

        # Save pleura percentage for current frame
        self.logic.savePleuraPercentageForCurrentFrame()

        self._updateGUIFromParameterNode()

    def onIntensitySliderValueChanged(self, value):
        if self._parameterNode.inputVolume is None:
            logging.warning("No input ultrasound volume found")
            return
        displayNode = self._parameterNode.inputVolume.GetDisplayNode()
        displayNode.SetWindow(255-2*abs(value))
        displayNode.SetLevel(127+value)

    def onClearAllLines(self):
        logging.info('onClearAllLines')
        self.logic.clearAllLines()
        ratio = self.logic.updateOverlayVolume()
        if ratio is not None:
            self._parameterNode.pleuraPercentage = ratio * 100
            self._parameterNode.unsavedChanges = True

        # Save pleura percentage for current frame
        self.logic.savePleuraPercentageForCurrentFrame()

        self.updateGuiFromAnnotations()

    def onFramesTableSelectionChanged(self):
        logging.info('onFramesTableSelectionChanged')

        selectedRow = self.ui.framesTableWidget.currentRow()
        if (selectedRow == -1):
            return

        selectedFrameIndex = int(self.ui.framesTableWidget.item(selectedRow, 0).text())

        # Get the current frame index from the sequence browser

        if self.logic.sequenceBrowserNode is None:
            logging.warning("No sequence browser node found")
            return

        currentFrameIndex = self.logic.sequenceBrowserNode.GetSelectedItemNumber()

        if selectedFrameIndex == currentFrameIndex:
            return
        else:
            self.logic.sequenceBrowserNode.SetSelectedItemNumber(selectedFrameIndex)
            # Update rater color table to reflect the new frame's data
            self.populateRaterColorTable()

    def onAddCurrentFrame(self):
        logging.info('onAddCurrentFrame')
        self.logic.updateCurrentFrame()
        self.updateGuiFromAnnotations()
        

    def _updateMarkupsAndOverlayProgrammatically(self, setUnsavedChanges=False):
        """
        Helper to update line markups and overlay volume programmatically, suppressing unsavedChanges unless specified.
        """
        self.logic._isProgrammaticUpdate = True
        try:
            self.logic.updateLineMarkups()
            ratio = self.logic.updateOverlayVolume()
            if ratio is not None:
                self._parameterNode.pleuraPercentage = ratio * 100
            else:
                self._parameterNode.pleuraPercentage = 0.0

            # Save pleura percentage for current frame
            self.logic.savePleuraPercentageForCurrentFrame()

        finally:
            self.logic._isProgrammaticUpdate = False
        if setUnsavedChanges:
            self._parameterNode.unsavedChanges = True

    def onRemoveCurrentFrame(self):
        logging.info('removeCurrentFrame')

        # Get the current frame index from the sequence browser
        if self.logic.sequenceBrowserNode is None:
            logging.warning("No sequence browser node found")
            currentFrameIndex = -1
        else:
            currentFrameIndex = self.logic.sequenceBrowserNode.GetSelectedItemNumber()
            self.logic.removeFrame(currentFrameIndex)
            self._updateMarkupsAndOverlayProgrammatically(setUnsavedChanges=True)
            self.updateGuiFromAnnotations()

    def onInputDirectorySelected(self):
        logging.info('onInputDirectorySelected')

        inputDirectory = self.ui.inputDirectoryButton.directory
        if not inputDirectory:
            statusText = '⚠️ Please select an input directory'
            slicer.util.mainWindow().statusBar().showMessage(statusText, 5000)
            self.ui.statusLabel.setText(statusText)
            return

        # Update local settings
        slicer.app.settings().setValue("AnnotateUltrasound/InputDirectory", inputDirectory)

    def extractSeenRaters(self):
        """
        Extracts the set of raters that have contributed lines in the current annotations,
        ensuring the current rater is included even if not present in any frame annotations.
        Sets self.seenRaters to a sorted list of rater names.
        """
        raters_seen = {
            line.get("rater")
            for frame in self.logic.annotations.get("frame_annotations", [])
            for key in ["pleura_lines", "b_lines"]
            for line in frame.get(key, [])
            if line.get("rater")
        }
        if self._parameterNode.rater and self._parameterNode.rater in raters_seen:
            raters_seen.discard(self._parameterNode.rater)
        # always put current rater at the top
        raters_seen = [self._parameterNode.rater] + sorted(raters_seen)
        self.seenRaters = raters_seen

    def onReadInputButton(self):
        """
        Read the input directory and update the dicomDf dataframe, using rater-specific annotation files.

        :return: True if the input directory was read successfully, False otherwise.
        """
        logging.info('onReadInputButton')

        inputDirectory = self.ui.inputDirectoryButton.directory
        if not inputDirectory:
            statusText = '⚠️ Please select an input directory'
            slicer.util.mainWindow().statusBar().showMessage(statusText, 5000)
            self.ui.statusLabel.setText(statusText)
            self._parameterNode.dfLoaded = False
            return

        rater = self._parameterNode.rater
        if not rater:
            qt.QMessageBox.warning(
                slicer.util.mainWindow(),
                "Missing Rater Name",
                "Please enter a rater name before loading the input directory."
            )
            self.ui.statusLabel.setText("⚠️ Please enter a rater name before loading.")
            self._parameterNode.dfLoaded = False
            return

        numFilesFound, numAnnotationsCreated = self.logic.updateInputDf(rater, inputDirectory)
        logging.info(f"Found {numFilesFound} DICOM files")
        statusText = f"Found {numFilesFound} DICOM files"
        if numAnnotationsCreated > 0:
            self.ui.statusLabel.setText(f"Found {numFilesFound} DICOM files. Created {numAnnotationsCreated} annotations files.")
            statusText += f"\nWARNING: Created {numAnnotationsCreated} annotations files"

        if numFilesFound > 0:
            self._parameterNode.dfLoaded = True
            # Update progress bar
            self.ui.progressBar.minimum = 0
            self.ui.progressBar.maximum = numFilesFound
            self.ui.progressBar.value = 0
            waitDialog = self.createWaitDialog("Loading first sequence", "Loading first sequence...")
            self.currentDicomDfIndex = self.logic.loadNextSequence()
            # Update self.ui.currentFileLabel using the DICOM file name
            currentDicomFilepath = self.logic.dicomDf.iloc[self.logic.nextDicomDfIndex - 1]['Filepath']
            currentDicomFilename = os.path.basename(currentDicomFilepath)
            statusText = f"Current file ({self.logic.nextDicomDfIndex}/{len(self.logic.dicomDf)}): {currentDicomFilename}"
            self.ui.currentFileLabel.setText(statusText)
            self.ui.statusLabel.setText('')
            slicer.util.mainWindow().statusBar().showMessage(statusText, 3000)
            self.logic.sequenceBrowserNode.SetSelectedItemNumber(0)
            self.logic.updateCurrentFrame()

            self.ui.intensitySlider.setValue(0)

            # After loading the first sequence, extract seen raters and update checkboxes
            self.extractSeenRaters()
            self.selectedRaters = set(self.seenRaters)

            self._updateRaterColorTableCheckboxes()
            self.updateGuiFromAnnotations()

            # Close the wait dialog
            waitDialog.close()

            self.ui.progressBar.value = self.currentDicomDfIndex

            self.ui.overlayVisibilityButton.setChecked(True)
        else:
            statusText = 'Could not find any files to load in input directory!'
            slicer.util.mainWindow().statusBar().showMessage(statusText, 3000)
            self.ui.statusLabel.setText(statusText)

        self._updateGUIFromParameterNode()

    def confirmUnsavedChanges(self):
        """
        Asks the user if they want to save unsaved changes before continuing.
        """
        if self._parameterNode.unsavedChanges:
            reply = qt.QMessageBox.question(
                slicer.util.mainWindow(),
                'Unsaved Changes',
                'You have unsaved changes. Do you want to save them before continuing?',
                qt.QMessageBox.Save | qt.QMessageBox.Discard | qt.QMessageBox.Cancel
            )
            if reply == qt.QMessageBox.Save:
                self.saveAnnotations() # saving changes
                self._parameterNode.unsavedChanges = False
                return True
            elif reply == qt.QMessageBox.Discard:
                self._parameterNode.unsavedChanges = False
                logging.info('Discarding changes')
                return True
            else:
                logging.info('Cancelling Next or Previous action')
                return False
        return True

    def onNextButton(self):
        logging.info('onNextButton')

        if self.logic.dicomDf is None:
            self.ui.statusLabel.setText("Please read input directory first")
            return

        if not self.confirmUnsavedChanges():
            return

        if self.logic.nextDicomDfIndex >= len(self.logic.dicomDf):
            # If we are at the last DICOM file, show a message that clears in 5 seconds and return
            slicer.util.mainWindow().statusBar().showMessage('⚠️ No more DICOM files', 5000)
            return

        # Create a dialog to ask the user to wait while the next sequence is loaded.

        waitDialog = self.createWaitDialog("Loading next sequence", "Loading next sequence...")

        # Saving settings
        showDepthGuide = self._parameterNode.depthGuideVisible

        currentDicomDfIndex = self.logic.loadNextSequence()
        # After loading the next sequence, extract seen raters and update checkboxes
        self.extractSeenRaters()
        self.selectedRaters = set(self.seenRaters)

        self.populateRaterColorTable()

        # Uncheck all label checkboxes, but prevent them from triggering the onLabelCheckBoxToggled event while we are doing this
        for i in reversed(range(self.ui.labelsScrollAreaWidgetContents.layout().count())):
            widget = self.ui.labelsScrollAreaWidgetContents.layout().itemAt(i).widget()
            if not isinstance(widget, qt.QGroupBox):
                continue
            groupBoxTitle = widget.title
            # Find all checkboxes in groupBox
            for j in reversed(range(widget.layout().count())):
                checkBox = widget.layout().itemAt(j).widget()
                if isinstance(checkBox, qt.QCheckBox):
                    checkBox.blockSignals(True)
                    checkBox.setChecked(False)
                    checkBox.blockSignals(False)

        # Update self.ui.currentFileLabel using the DICOM file name

        currentDicomFilepath = self.logic.dicomDf.iloc[self.logic.nextDicomDfIndex - 1]['Filepath']
        currentDicomFilename = os.path.basename(currentDicomFilepath)
        statusText = f"Current file ({self.logic.nextDicomDfIndex}/{len(self.logic.dicomDf)}): {currentDicomFilename}"
        self.ui.currentFileLabel.setText(statusText)
        slicer.util.mainWindow().statusBar().showMessage(statusText, 3000)

        self.updateGuiFromAnnotations()

        # Restore settings
        self._parameterNode.depthGuideVisible = showDepthGuide

        # Close the wait dialog
        waitDialog.close()

        self.ui.intensitySlider.setValue(0)

        self.ui.progressBar.value = currentDicomDfIndex

        self.ui.overlayVisibilityButton.setChecked(True)

    def updateGuiFromAnnotations(self):
        # Check checkboxes in the labels scroll area if the labels are present in the logic.annotations
        if self.logic.annotations is not None and "labels" in self.logic.annotations:
            for i in reversed(range(self.ui.labelsScrollAreaWidgetContents.layout().count())):
                widget = self.ui.labelsScrollAreaWidgetContents.layout().itemAt(i).widget()
                if not isinstance(widget, qt.QGroupBox):
                    continue
                groupBoxTitle = widget.title
                # Find all checkboxes in groupBox
                for j in reversed(range(widget.layout().count())):
                    checkBox = widget.layout().itemAt(j).widget()
                    if isinstance(checkBox, qt.QCheckBox):
                        origCategory = checkBox.property('originalCategory')
                        origLabel = checkBox.property('originalLabel')
                        annotationName = f"{origCategory}/{origLabel}"
                        checkBox.blockSignals(True)
                        if annotationName in self.logic.annotations['labels']:
                            checkBox.setChecked(True)
                        else:
                            checkBox.setChecked(False)
                        checkBox.blockSignals(False)
        else:
            # Uncheck all label checkboxes
            for i in reversed(range(self.ui.labelsScrollAreaWidgetContents.layout().count())):
                widget = self.ui.labelsScrollAreaWidgetContents.layout().itemAt(i).widget()
                if not isinstance(widget, qt.QGroupBox):
                    continue
                # Find all checkboxes in groupBox
                for j in reversed(range(widget.layout().count())):
                    checkBox = widget.layout().itemAt(j).widget()
                    if isinstance(checkBox, qt.QCheckBox):
                        checkBox.setChecked(False)

        # Update frames table, save the current sort column and order to restore after populating
        sort_column = self.ui.framesTableWidget.horizontalHeader().sortIndicatorSection()
        sort_order = self.ui.framesTableWidget.horizontalHeader().sortIndicatorOrder()
        # disable sorting while we populate the table
        self.ui.framesTableWidget.setSortingEnabled(False)

        # Remove all rows from the table
        self.ui.framesTableWidget.setRowCount(0)

        # Add rows to the table
        if self.logic.annotations is not None and "frame_annotations" in self.logic.annotations:
            for frame_annotations in self.logic.annotations["frame_annotations"]:
                row = self.ui.framesTableWidget.rowCount
                self.ui.framesTableWidget.insertRow(row)

                frame_number = int(frame_annotations.get("frame_number", row))
                frame_number_item = qt.QTableWidgetItem()
                frame_number_item.setData(qt.Qt.DisplayRole, frame_number)
                self.ui.framesTableWidget.setItem(row, 0, frame_number_item)

                pleura_count = len([
                    pleura_line for pleura_line in frame_annotations.get("pleura_lines", [])
                    if pleura_line is not None and isinstance(pleura_line.get("line"), dict)
                ])
                pleura_item = qt.QTableWidgetItem()
                pleura_item.setData(qt.Qt.DisplayRole, pleura_count)
                self.ui.framesTableWidget.setItem(row, 1, pleura_item)

                bline_count = len([
                    b_line for b_line in frame_annotations.get("b_lines", [])
                    if b_line is not None and isinstance(b_line.get("line"), dict)
                ])
                bline_item = qt.QTableWidgetItem()
                bline_item.setData(qt.Qt.DisplayRole, bline_count)
                self.ui.framesTableWidget.setItem(row, 2, bline_item)

                # Add pleura percentage column
                pleura_percentage = frame_annotations.get("pleura_percentage", 0.0)
                pleura_percentage_item = qt.QTableWidgetItem()
                pleura_percentage_item.setData(qt.Qt.DisplayRole, f"{pleura_percentage:.1f}")
                self.ui.framesTableWidget.setItem(row, 3, pleura_percentage_item)

        # reenable sorting afer populating the table
        self.ui.framesTableWidget.setSortingEnabled(True)

        # Restore previous sort state
        self.ui.framesTableWidget.sortItems(sort_column, sort_order)

    def createWaitDialog(self, title, message):
        """
        Create a dialog to ask the user to wait while the sequence is loaded.
        """
        waitDialog = qt.QDialog(slicer.util.mainWindow())
        waitDialog.setWindowTitle(title)
        waitDialogLayout = qt.QVBoxLayout(waitDialog)
        waitDialogLayout.setContentsMargins(20, 14, 20, 14)
        waitDialogLayout.setSpacing(20)
        waitDialogLabel = qt.QLabel(message)
        waitDialogLabel.setWordWrap(False)
        waitDialogLayout.addWidget(waitDialogLabel)
        waitDialog.show()
        return waitDialog

    def onPreviousButton(self):
        logging.info('onPreviousButton')

        if not self.confirmUnsavedChanges():
            return

        if self.logic.dicomDf is None:
            self.ui.statusLabel.setText("Please read input directory first")
            return

        # Create a dialog to ask the user to wait while the next sequence is loaded.
        waitDialog = self.createWaitDialog("Loading previous sequence", "Loading previous sequence...")

        # Saving settings
        showDepthGuide = self._parameterNode.depthGuideVisible

        savedNextDicomDfIndex = self.logic.nextDicomDfIndex
        currentDicomDfIndex = self.logic.loadPreviousSequence()
        if currentDicomDfIndex is None:
            # Close the wait dialog
            waitDialog.close()
            self.logic.nextDicomDfIndex = savedNextDicomDfIndex
            # show status message for 5 seconds
            slicer.util.mainWindow().statusBar().showMessage('⚠️ First DICOM file reached', 5000)
            return

        # Update self.ui.currentFileLabel using the DICOM file name
        currentDicomFilepath = self.logic.dicomDf.iloc[self.logic.nextDicomDfIndex - 1]['Filepath']
        currentDicomFilename = os.path.basename(currentDicomFilepath)
        statusText = f"Current file ({self.logic.nextDicomDfIndex}/{len(self.logic.dicomDf)}): {currentDicomFilename}"
        self.ui.currentFileLabel.setText(statusText)
        slicer.util.mainWindow().statusBar().showMessage(statusText, 3000)

        # Restore settings
        self._parameterNode.depthGuideVisible = showDepthGuide

        self.ui.intensitySlider.setValue(0)

        # After loading the previous sequence, extract seen raters and update checkboxes
        self.extractSeenRaters()
        self.selectedRaters = set(self.seenRaters)

        self.populateRaterColorTable()

        self.updateGuiFromAnnotations()

        # Close the wait dialog
        waitDialog.close()

        self.ui.progressBar.value = currentDicomDfIndex

    def saveAnnotations(self):
        """
        Saves current annotations to rater-specific json file.
        Returns True if save was successful, False otherwise.
        """
        try:
            # Add annotation line control points to the annotations dictionary and save it to file
            if self.logic.annotations is None:
                logging.error("saveAnnotations: No annotations loaded")
                return False

            # Check if rater name is set and not empty; if not, prompt user to enter one
            rater = self._parameterNode.rater
            if not rater:
                qt.QMessageBox.warning(
                    slicer.util.mainWindow(),
                    "Missing Rater Name",
                    "Rater name is not set. Please enter your rater name before saving."
                )
                self.ui.statusLabel.setText("⚠️ Please enter a rater name before saving.")
                return False

<<<<<<< HEAD
        # Check if any labels are checked
        annotationLabels = []
        for i in reversed(range(self.ui.labelsScrollAreaWidgetContents.layout().count())):
            widget = self.ui.labelsScrollAreaWidgetContents.layout().itemAt(i).widget()
            if not isinstance(widget, qt.QGroupBox):
                continue
            # Find all checkboxes in groupBox
            for j in reversed(range(widget.layout().count())):
                checkBox = widget.layout().itemAt(j).widget()
                if isinstance(checkBox, qt.QCheckBox) and checkBox.isChecked():
                    # Use original category/label for saving
                    origCategory = checkBox.property('originalCategory')
                    origLabel = checkBox.property('originalLabel')
                    annotationLabels.append(f"{origCategory}/{origLabel}")
        self.logic.annotations['labels'] = annotationLabels

        # Filter annotations to include only current rater's lines
        rater = self._parameterNode.rater.strip().lower()
        filtered_frames = []
        for frame in self.logic.annotations.get("frame_annotations", []):
            pleura = [line for line in frame.get("pleura_lines", []) if line.get("rater", "").strip().lower() == rater]
            b_lines = [line for line in frame.get("b_lines", []) if line.get("rater", "").strip().lower() == rater]
            if pleura or b_lines:
                filtered_frames.append({
                    "frame_number": frame["frame_number"],
                    "coordinate_space": "RAS",
                    "pleura_lines": pleura,
                    "b_lines": b_lines,
                    "pleura_percentage": frame.get("pleura_percentage", 0.0)
                })

        # if we have frames from the current rater or we deleted all lines so unsavedChanges is true
        if filtered_frames or self._parameterNode.unsavedChanges:
            # Convert RAS to LPS before saving
            save_data = self.logic.convert_ras_to_lps(filtered_frames)

            # Save annotations to file (use rater-specific filename from dicomDf)
            annotationsFilepath = self.logic.dicomDf.iloc[self.logic.nextDicomDfIndex - 1]['AnnotationsFilepath']
            base_path, ext = os.path.splitext(annotationsFilepath)
            if not base_path.endswith(f".{rater}"):
                annotationsFilepath = f"{base_path}.{rater}.json"
                self.logic.dicomDf.at[self.logic.nextDicomDfIndex - 1, 'AnnotationsFilepath'] = annotationsFilepath

            with open(annotationsFilepath, 'w') as f:
                json.dump(save_data, f)
=======
            waitDialog = self.createWaitDialog("Saving annotations", "Saving annotations...")
>>>>>>> 29f2fa69

            # Check if any labels are checked
            annotationLabels = []
            for i in reversed(range(self.ui.labelsScrollAreaWidgetContents.layout().count())):
                widget = self.ui.labelsScrollAreaWidgetContents.layout().itemAt(i).widget()
                if not isinstance(widget, qt.QGroupBox):
                    continue
                # Find all checkboxes in groupBox
                for j in reversed(range(widget.layout().count())):
                    checkBox = widget.layout().itemAt(j).widget()
                    if isinstance(checkBox, qt.QCheckBox) and checkBox.isChecked():
                        # Use original category/label for saving
                        origCategory = checkBox.property('originalCategory')
                        origLabel = checkBox.property('originalLabel')
                        annotationLabels.append(f"{origCategory}/{origLabel}")
            self.logic.annotations['labels'] = annotationLabels

            # Filter annotations to include only current rater's lines
            rater = self._parameterNode.rater.strip().lower()
            filtered_frames = []
            total_pleura_lines = 0
            total_b_lines = 0

            for frame in self.logic.annotations.get("frame_annotations", []):
                pleura = [line for line in frame.get("pleura_lines", []) if line.get("rater", "").strip().lower() == rater]
                b_lines = [line for line in frame.get("b_lines", []) if line.get("rater", "").strip().lower() == rater]
                total_pleura_lines += len(pleura)
                total_b_lines += len(b_lines)

                if pleura or b_lines:
                    filtered_frames.append({
                        "frame_number": frame["frame_number"],
                        "coordinate_space": "RAS",
                        "pleura_lines": pleura,
                        "b_lines": b_lines
                    })

            logging.info(f"Saving {len(filtered_frames)} frames with {total_pleura_lines} pleura lines and {total_b_lines} b-lines for rater '{rater}'")

            # if we have frames from the current rater or we deleted all lines so unsavedChanges is true
            if filtered_frames or self._parameterNode.unsavedChanges:
                # Convert RAS to LPS before saving
                save_data = self.logic.convert_ras_to_lps(filtered_frames)

                # Save annotations to file (use rater-specific filename from dicomDf)
                annotationsFilepath = self.logic.dicomDf.iloc[self.logic.nextDicomDfIndex - 1]['AnnotationsFilepath']
                base_path, ext = os.path.splitext(annotationsFilepath)
                if not base_path.endswith(f".{rater}"):
                    annotationsFilepath = f"{base_path}.{rater}.json"
                    self.logic.dicomDf.at[self.logic.nextDicomDfIndex - 1, 'AnnotationsFilepath'] = annotationsFilepath

                with open(annotationsFilepath, 'w') as f:
                    json.dump(save_data, f)

                waitDialog.close()

                self._parameterNode.unsavedChanges = False

                statusText = f"✅ Annotations saved successfully to {os.path.basename(annotationsFilepath)}"
                slicer.util.mainWindow().statusBar().showMessage(statusText, 3000)
                self.ui.statusLabel.setText(statusText)
                logging.info(f"Annotations saved to {annotationsFilepath}")
                return True
            else:
                waitDialog.close()
                statusText = "ℹ️ No annotations to save"
                slicer.util.mainWindow().statusBar().showMessage(statusText, 3000)
                self.ui.statusLabel.setText(statusText)
                logging.info(f"No annotations to save for current rater")
                return True

        except Exception as e:
            statusText = f"❌ Failed to save annotations: {str(e)}"
            slicer.util.mainWindow().statusBar().showMessage(statusText, 5000)
            self.ui.statusLabel.setText(statusText)
            logging.error(f"Error saving annotations: {e}")
            return False

    def onSaveButton(self):
        """
        Saves current annotations to json file only
        """
        logging.info('onSaveButton (save)')
        success = self.saveAnnotations()
        if not success:
            # Error message already shown by saveAnnotations
            return

    def onSaveAndLoadNextButton(self):
        """
        Saves current annotations to json file and loads next sequence.
        """
        logging.info('onSaveAndLoadNextButton (save and load next scan)')

        success = self.saveAnnotations()
        if success:
            self.onNextButton()
        else:
            # Error message already shown by saveAnnotations, don't proceed to next
            return

    def onAddLine(self, lineType, checked):
        logging.info(f"onAddLine -- lineType: {lineType}, checked: {checked}")

        interactionNode = slicer.mrmlScene.GetNodeByID("vtkMRMLInteractionNodeSingleton")
        self.removeObservers(self.onEndPlaceMode)

        if not checked:
            # Return mouse interaction to default
            interactionNode = slicer.mrmlScene.GetNodeByID("vtkMRMLInteractionNodeSingleton")
            interactionNode.SetCurrentInteractionMode(interactionNode.ViewTransform)

            if lineType == "Pleura":
                linesList = self.logic.pleuraLines
            elif lineType == "Bline":
                linesList = self.logic.bLines
            else:
                logging.error(f"Unknown line type {lineType}")
                return

            # If current line has less than 2 control points, remove it
            if len(linesList) > 0:
                currentLine = linesList[-1]
                if currentLine.GetNumberOfControlPoints() < 2:
                    linesList.pop()
                    slicer.mrmlScene.RemoveNode(currentLine)

            # Only update if we're not already updating (prevents duplicate calls)
            if not self._isUpdatingCurrentFrame:
                self._isUpdatingCurrentFrame = True
                try:
                    logging.info("Auto-saving frame annotations")
                    self.logic.updateCurrentFrame()
                    self.updateGuiFromAnnotations()
                finally:
                    self._isUpdatingCurrentFrame = False

            ratio = self.logic.updateOverlayVolume()
            if ratio is not None:
                self._parameterNode.pleuraPercentage = ratio * 100

            # Save pleura percentage for current frame
            self.logic.savePleuraPercentageForCurrentFrame()

            return

        # Put interaction model to place line markup
        interactionNode.SetCurrentInteractionMode(interactionNode.Place)
        interactionNode.SetPlaceModePersistence(0)

        self.addObserver(interactionNode, interactionNode.EndPlacementEvent, self.onEndPlaceMode)

        # Create a new markup fiducial node
        rater = self._parameterNode.rater
        if lineType == "Pleura":
            color_pleura, _ = self.logic.getColorsForRater(rater)
            newLineNode = self.logic.createMarkupLine("Pleura", rater, [], color_pleura)
            self.logic.pleuraLines.append(newLineNode)
        elif lineType == "Bline":
            _, color_blines = self.logic.getColorsForRater(rater)
            newLineNode = self.logic.createMarkupLine("B-line", rater, [], color_blines)
            self.logic.bLines.append(newLineNode)
        else:
            logging.error(f"Unknown line type {lineType}")
            return

        self._parameterNode.lineBeingPlaced = newLineNode
        self._parameterNode.unsavedChanges = True

    def onEndPlaceMode(self, caller, event):
        # Call the next line using qtimer
        lineType = self._parameterNode.lineBeingPlaced.GetName()
        logging.info(f'onEndPlaceMode -- lineType: {lineType}')
        if lineType == "Pleura":
            qt.QTimer.singleShot(0, self.delayedOnEndPlaceMode, "Pleura")
        elif lineType == "B-line":
            qt.QTimer.singleShot(0, self.delayedOnEndPlaceMode, "Bline")
        else:
            logging.error(f"Unknown line type {lineType}")
            return

        # Only update if we're not already updating (prevents duplicate calls)
        if not self._isUpdatingCurrentFrame:
            self._isUpdatingCurrentFrame = True
            try:
                logging.info("Auto-saving frame annotations")
                self.logic.updateCurrentFrame()
                self.updateGuiFromAnnotations()
            finally:
                self._isUpdatingCurrentFrame = False

    def delayedOnEndPlaceMode(self, lineType):
        logging.info(f"delayedOnEndPlaceMode -- lineType: {lineType}")
        if lineType == "Pleura":
            self.ui.addPleuraButton.setChecked(False)
        elif lineType == "Bline":
            self.ui.addBlineButton.setChecked(False)
        else:
            logging.error(f"Unknown line type {lineType}")
            return

        # Only update if we're not already updating (prevents duplicate calls)
        if not self._isUpdatingCurrentFrame:
            self._isUpdatingCurrentFrame = True
            try:
                logging.info("Auto-saving frame annotations")
                self.logic.updateCurrentFrame()
                self.updateGuiFromAnnotations()
            finally:
                self._isUpdatingCurrentFrame = False

    def onRemovePleuraLine(self):
        logging.info('onRemovePleuraLine')
        self.logic.removeLastPleuraLine()

    def onRemoveLine(self, lineType):
        logging.info(f"onRemoveLine -- lineType: {lineType}")
        if lineType == "Pleura":
            self.logic.removeLastPleuraLine()
        elif lineType == "Bline":
            self.logic.removeLastBline()
        else:
            logging.error(f"Unknown line type {lineType}")
            return

        self.logic.updateCurrentFrame()
        self.updateGuiFromAnnotations()
        self._parameterNode.unsavedChanges = True

        # Save pleura percentage for current frame
        self.logic.savePleuraPercentageForCurrentFrame()
        
        # Update rater color table to reflect new best performance
        self.populateRaterColorTable()

    def onLabelsFileSelected(self, labelsFilepath=None):
        # Use self.resourcePath to get the correct path to resources (consistent with other resource usage in this module)
        labelsFilepath = self.resourcePath('annotation_labels.csv')
        logging.info(f"Loading fixed labels file from: {labelsFilepath}")
        categories = defaultdict(list)
        try:
            with open(labelsFilepath, 'r') as file:
                reader = csv.reader(file)
                for row in reader:
                    category, label = map(str.strip, row)
                    # Store original values in categories dict but display humanized versions
                    categories[category].append(label)
        except (FileNotFoundError, PermissionError) as e:
            logging.error(f"Cannot read labels file: {labelsFilepath}, error: {e}")
            return

        # Clear existing widgets
        for i in reversed(range(self.ui.labelsScrollAreaWidgetContents.layout().count())):
            self.ui.labelsScrollAreaWidgetContents.layout().itemAt(i).widget().deleteLater()

        # humanize category and label, splitting them on CamelCase
        def humanize(text):
            # Split on CamelCase, handling consecutive capitals
            # This will split "LiverSpleenDiaphragm" into ["Liver", "Spleen", "Diaphragm"]
            words = re.findall('[A-Z][a-z]+|[A-Z]+(?=[A-Z][a-z]|[^a-zA-Z]|$)|[a-z]+', text)
            return ' '.join(words)
        # Create widgets with humanized display text
        for category, labels in categories.items():
            categoryGroupBox = qt.QGroupBox(humanize(category), self.ui.labelsScrollAreaWidgetContents)
            categoryGroupBox.setSizePolicy(qt.QSizePolicy.Preferred, qt.QSizePolicy.Preferred)
            categoryLayout = qt.QVBoxLayout(categoryGroupBox)
            categoryLayout.setSpacing(0)  # Remove spacing between items
            categoryLayout.setContentsMargins(2, 2, 2, 2)  # Reduce margins to minimum
            for label in labels:
                checkBox = qt.QCheckBox(humanize(label), categoryGroupBox)
                checkBox.setSizePolicy(qt.QSizePolicy.Preferred, qt.QSizePolicy.Preferred)
                checkBox.toggled.connect(lambda checked, cb=checkBox: self.onLabelCheckBoxToggled(cb, checked))
                # Store original category and label for saving
                checkBox.setProperty('originalCategory', category)
                checkBox.setProperty('originalLabel', label)
                categoryLayout.addWidget(checkBox)
            categoryGroupBox.setLayout(categoryLayout)
            self.ui.labelsScrollAreaWidgetContents.layout().addWidget(categoryGroupBox)

    def onLabelCheckBoxToggled(self, checkBox, checked):
        logging.info(f"onLabelCheckBoxToggled -- checked: {checked}")
        if self.logic.annotations is None:
            logging.error("No annotations loaded")
            return
        if "labels" not in self.logic.annotations:
            self.logic.annotations["labels"] = []

        # Get the sender checkbox and its original category/label
        origCategory = checkBox.property('originalCategory')
        origLabel = checkBox.property('originalLabel')
        annotationName = f"{origCategory}/{origLabel}"

        if checked:
            if annotationName not in self.logic.annotations['labels']:
                self.logic.annotations['labels'].append(annotationName)
        else:
            if annotationName in self.logic.annotations['labels']:
                self.logic.annotations['labels'].remove(annotationName)
        self._parameterNode.unsavedChanges = True

    def onSkipToUnlabeledButton(self):
        """
        Skip to the next unlabeled scan
        """
        if not self.confirmUnsavedChanges():
            return

        if self.logic.dicomDf is None:
            qt.QMessageBox.warning(
                slicer.util.mainWindow(),
                "Missing Data",
                "Please read input directory first."
            )
            return

        # Find the next unlabeled scan
        nextUnlabeledIndex = self.findNextUnlabeledScan()
        if nextUnlabeledIndex is None:
            qt.QMessageBox.information(
                slicer.util.mainWindow(),
                "Skip to Unlabeled",
                "No unlabeled scans found."
            )
            return

        self.logic.nextDicomDfIndex = nextUnlabeledIndex
        self.onNextButton()

    def findNextUnlabeledScan(self):
        """
        Find the index of the next unlabeled scan in the DICOM dataframe.
        :return: Index of the next unlabeled scan or None if no such scan is found.
        """
        if self.logic.dicomDf is None:
            return None

        for idx in range(self.logic.nextDicomDfIndex, len(self.logic.dicomDf)):
            annotationsFilepath = self.logic.dicomDf.iloc[idx]['AnnotationsFilepath']
            try:
                with open(annotationsFilepath, 'r') as f:
                    annotations = json.load(f)
                    # Check if frame annotations exist and are empty
                    if 'frame_annotations' not in annotations or not annotations['frame_annotations']:
                        return idx
            except Exception as e:
                logging.error(f"Error reading annotations file {annotationsFilepath}: {e}")

        return None

    def overlayVisibilityToggled(self, checked):
        logging.info(f"overlayVisibilityToggled -- checked: {checked}")
        if checked:
            # Set overlay volume as foreground in slice viewers
            redSliceCompositeNode = slicer.app.layoutManager().sliceWidget("Red").sliceLogic().GetSliceCompositeNode()
            redSliceCompositeNode.SetForegroundVolumeID(self._parameterNode.overlayVolume.GetID())
            redSliceCompositeNode.SetForegroundOpacity(0.12)
            redSliceCompositeNode.SetCompositing(2)
            displayNode = self._parameterNode.overlayVolume.GetDisplayNode()
            displayNode.SetWindow(255)
            displayNode.SetLevel(127)
        else:
            # Set foreground volume to None
            redSliceCompositeNode = slicer.app.layoutManager().sliceWidget("Red").sliceLogic().GetSliceCompositeNode()
            redSliceCompositeNode.SetForegroundVolumeID(None)

    def updateZonalOverlay(self):
        # Print the coordinates of all points in all markup nodes
        for markupNode in self.logic.pleuraLines:
            for i in range(markupNode.GetNumberOfControlPoints()):
                coord = [0, 0, 0]
                markupNode.GetNthControlPointPosition(i, coord)

    def onDepthGuideToggled(self, toggled):
        # Save new state in application settings and update overlay volume to show/hide the depth guide
        settings = slicer.app.settings()
        settings.setValue('AnnotateUltrasound/DepthGuide', toggled)
        if toggled:
            self.logic.parameterNode.depthGuideVisible = True
        else:
            self.logic.parameterNode.depthGuideVisible = False
        self.logic.updateOverlayVolume()

    def onRaterNameChanged(self):
        if self._parameterNode:
            self._parameterNode.rater = self.ui.raterName.text.strip()

    def cleanup(self) -> None:
        """
        Called when the application closes and the module widget is destroyed.
        """
        self.removeObservers()

        self.disconnectKeyboardShortcuts()

    def enter(self) -> None:
        """
        Called each time the user opens this module.
        """
        # Make sure parameter node exists and observed
        self.initializeParameterNode()

        # Collapse DataProbe widget
        mw = slicer.util.mainWindow()
        if mw:
            w = slicer.util.findChild(mw, "DataProbeCollapsibleWidget")
            if w:
                w.collapsed = True

        # Switch to red slice only layout if this is the first enter
        if self.notEnteredYet:
            self.notEnteredYet = False
            slicer.app.layoutManager().setLayout(slicer.vtkMRMLLayoutNode.SlicerLayoutOneUpRedSliceView)

        sliceCompositeNode = slicer.app.layoutManager().sliceWidget("Red").mrmlSliceCompositeNode()
        self.compositingModeExit = sliceCompositeNode.GetCompositing()
        sliceCompositeNode.SetCompositing(2)

        # Load fixed labels file
        self.onLabelsFileSelected()

        # Hide slice view annotations to avoid interference with the corner annotation
        sliceAnnotations = slicer.modules.DataProbeInstance.infoWidget.sliceAnnotations
        sliceAnnotations.sliceViewAnnotationsEnabled=False
        sliceAnnotations.updateSliceViewFromGUI()

        self._updateGUIFromParameterNode()

    def exit(self) -> None:
        """
        Called each time the user opens a different module.
        """
        self.disconnectKeyboardShortcuts()  # Disconnect shortcuts when leaving the module

        # Do not react to parameter node changes (GUI will be updated when the user enters into the module)
        if self._parameterNode:
            self._parameterNode.disconnectGui(self._parameterNodeGuiTag)
            self._parameterNodeGuiTag = None

    def onSceneStartClose(self, caller, event) -> None:
        """
        Called just before the scene is closed.
        """
        # Parameter node will be reset, do not use it anymore
        self.setParameterNode(None)

    def onSceneEndClose(self, caller, event) -> None:
        """
        Called just after the scene is closed.
        """
        # If this module is shown while the scene is closed then recreate a new parameter node immediately
        if self.parent.isEntered:
            self.initializeParameterNode()

    def initializeParameterNode(self) -> None:
        """
        Ensure parameter node exists and observed.
        """
        # Parameter node stores all user choices in parameter values, node selections, etc.
        # so that when the scene is saved and reloaded, these settings are restored.

        self.setParameterNode(self.logic.getParameterNode())

        # Select default input nodes if nothing is selected yet to save a few clicks for the user
        if not self._parameterNode.inputVolume:
            firstVolumeNode = slicer.mrmlScene.GetFirstNodeByClass("vtkMRMLScalarVolumeNode")
            if firstVolumeNode:
                self._parameterNode.inputVolume = firstVolumeNode

        settings = slicer.app.settings()
        showDepthGuide = settings.value('AnnotateUltrasound/DepthGuide', False)
        # be consistent and just read bool, convert if was string
        if isinstance(showDepthGuide, str):
            showDepthGuide = showDepthGuide.lower() == 'true'
        self._parameterNode.rater = settings.value('AnnotateUltrasound/Rater', '')
        self.ui.raterName.setText(self._parameterNode.rater)
        if self._parameterNode.rater != '':
            self.logic.setRater(self._parameterNode.rater)
            self.logic.getColorsForRater(self._parameterNode.rater)
        self.ui.depthGuideCheckBox.setChecked(showDepthGuide)


    def setParameterNode(self, inputParameterNode: AnnotateUltrasoundParameterNode) -> None:
        """
        Set and observe parameter node.
        Observation is needed because when the parameter node is changed then the GUI must be updated immediately.
        """

        if self._parameterNode:
            self._parameterNode.disconnectGui(self._parameterNodeGuiTag)
            self.removeObserver(self._parameterNode, vtk.vtkCommand.ModifiedEvent, self._updateGUIFromParameterNode)
        self._parameterNode = inputParameterNode
        if self._parameterNode:
            # Note: in the .ui file, a Qt dynamic property called "SlicerParameterName" is set on each
            # ui element that needs connection.
            self._parameterNodeGuiTag = self._parameterNode.connectGui(self.ui)
            self.addObserver(self._parameterNode, vtk.vtkCommand.ModifiedEvent, self._updateGUIFromParameterNode)
            self._updateGUIFromParameterNode()

    def _updateGUIFromParameterNode(self, caller=None, event=None) -> None:
        if self.updatingGUI:
            return
        self.updatingGUI = True
        try:
            if self._parameterNode is None:
                logging.debug("No parameter node")
                return

            # Update line buttons
            if self._parameterNode.lineBeingPlaced is None:
                self.ui.addPleuraButton.setChecked(False)
                self.ui.addBlineButton.setChecked(False)
            else:
                if self._parameterNode.lineBeingPlaced.GetName() == "Pleura":
                    self.ui.addPleuraButton.setChecked(True)
                    self.ui.addBlineButton.setChecked(False)
                elif self._parameterNode.lineBeingPlaced.GetName() == "B-line":
                    self.ui.addPleuraButton.setChecked(False)
                    self.ui.addBlineButton.setChecked(True)
                else:
                    logging.error(f"Unknown line type {self._parameterNode.lineBeingPlaced.GetName()}")
                    return

            # If the frame index changed, then we want to make sure no row is selected in the frames table
            if self.logic.sequenceBrowserNode is not None:
                currentFrameIndex = self.logic.sequenceBrowserNode.GetSelectedItemNumber()
                if currentFrameIndex != self._lastFrameIndex:
                    self._lastFrameIndex = currentFrameIndex
                    self.ui.framesTableWidget.clearSelection()

            # Update corner annotation if _parameterNode.pleuraPercentage is a non-negative number
            # if we are using multiple raters and have selected more than one, don't show overlay volume
            selectedRaters = self.logic.getSelectedRaters()
            if selectedRaters is not None and len(selectedRaters) == 1:
                if self.ui.showPleuraPercentageCheckBox.checked and self._parameterNode.pleuraPercentage >= 0:
                    view=slicer.app.layoutManager().sliceWidget("Red").sliceView()
                    view.cornerAnnotation().SetText(vtk.vtkCornerAnnotation.UpperLeft,f"B-line/Pleura = {self._parameterNode.pleuraPercentage:.1f} %")
                    view.cornerAnnotation().GetTextProperty().SetColor(1,1,0)
                    view.forceRender()
                elif self.ui.showPleuraPercentageCheckBox.checked and self._parameterNode.pleuraPercentage == -2.0:
                    view=slicer.app.layoutManager().sliceWidget("Red").sliceView()
                    view.cornerAnnotation().SetText(vtk.vtkCornerAnnotation.UpperLeft,f"No pleura detected")
                    view.cornerAnnotation().GetTextProperty().SetColor(1,1,0)
                    view.forceRender()
                else:
                    view=slicer.app.layoutManager().sliceWidget("Red").sliceView()
                    view.cornerAnnotation().SetText(vtk.vtkCornerAnnotation.UpperLeft,"")
                    view.forceRender()
            else:
                view=slicer.app.layoutManager().sliceWidget("Red").sliceView()
                view.cornerAnnotation().SetText(vtk.vtkCornerAnnotation.UpperLeft,"")
                view.forceRender()

            # Update collapse/expand buttons
            if not self._parameterNode.dfLoaded:
                self.ui.inputsCollapsibleButton.collapsed = False
                self.ui.workflowCollapsibleButton.collapsed = True
                self.ui.sectorAnnotationsCollapsibleButton.collapsed = True
                self.ui.labelAnnotationsCollapsibleButton.collapsed = True
            else:
                self.ui.inputsCollapsibleButton.collapsed = True
                self.ui.workflowCollapsibleButton.collapsed = False
                self.ui.sectorAnnotationsCollapsibleButton.collapsed = False
                self.ui.labelAnnotationsCollapsibleButton.collapsed = False

            # Save rater name to settings
            settings = qt.QSettings()
            settings.setValue('AnnotateUltrasound/Rater', self.ui.raterName.text.strip())

            # Only update raterColorTable if present;
            if hasattr(self.ui, 'raterColorTable'):
                self.populateRaterColorTable()
        finally:
            self.updatingGUI = False

    def populateRaterColorTable(self):
        if not hasattr(self.ui, 'raterColorTable'):
            return
        self.ui.raterColorTable.blockSignals(True)
        self.ui.raterColorTable.clearContents()
        colors = list(self.logic.getAllRaterColors())
        self.ui.raterColorTable.setRowCount(len(colors))
        self.ui.raterColorTable.setColumnCount(4)  # Added one more column for highest percentage
        self.ui.raterColorTable.setHorizontalHeaderLabels(["Rater", "Pleura", "B-line", "Highest %"])
        header = self.ui.raterColorTable.horizontalHeader()
        header.setSectionResizeMode(0, qt.QHeaderView.Stretch)
        # Columns 1 & 2: Color indicators — just enough to show the color
        header.setSectionResizeMode(1, qt.QHeaderView.ResizeToContents)
        header.setSectionResizeMode(2, qt.QHeaderView.ResizeToContents)
        header.setSectionResizeMode(3, qt.QHeaderView.ResizeToContents)

        self.ui.raterColorTable.setColumnWidth(1, 30)
        self.ui.raterColorTable.setColumnWidth(2, 30)
        self.ui.raterColorTable.setColumnWidth(3, 80)  # Width for highest percentage column
        
        # Get highest percentage for each rater
        best_performance = self.logic.getHighestPercentageFramePerRater()
        
        for row, (r, (pleura_color, bline_color)) in enumerate(colors):
            rater_item = qt.QTableWidgetItem(r)
            rater_item.setFlags(qt.Qt.ItemIsUserCheckable | qt.Qt.ItemIsEnabled | qt.Qt.ItemIsSelectable)
            if not hasattr(self, "selectedRaters") or r in self.selectedRaters:
                rater_item.setCheckState(qt.Qt.Checked)
            else:
                rater_item.setCheckState(qt.Qt.Unchecked)

            pleura_item = qt.QTableWidgetItem()
            pleura_item.setFlags(qt.Qt.ItemIsEnabled)
            pleura_item.setBackground(qt.QColor(*(int(c * 255) for c in pleura_color)))

            bline_item = qt.QTableWidgetItem()
            bline_item.setFlags(qt.Qt.ItemIsEnabled)
            bline_item.setBackground(qt.QColor(*(int(c * 255) for c in bline_color)))

            # Highest percentage item
            best_item = qt.QTableWidgetItem()
            best_item.setFlags(qt.Qt.ItemIsEnabled)
            if r in best_performance:
                best_percentage, frame_number = best_performance[r]
                best_item.setText(f"{best_percentage:.1f}% (F{frame_number})")
                # Color code based on performance: green for low (good), yellow for medium, red for high (bad)
                if best_percentage <= 15:
                    best_item.setBackground(qt.QColor(100, 255, 100))  # Green (good condition)
                elif best_percentage <= 30:
                    best_item.setBackground(qt.QColor(255, 255, 100))  # Yellow (moderate condition)
                else:
                    best_item.setBackground(qt.QColor(255, 100, 100))  # Red (poor condition)
            else:
                best_item.setText("No data")
                best_item.setBackground(qt.QColor(200, 200, 200))  # Gray

            self.ui.raterColorTable.setItem(row, 0, rater_item)
            self.ui.raterColorTable.setItem(row, 1, pleura_item)
            self.ui.raterColorTable.setItem(row, 2, bline_item)
            self.ui.raterColorTable.setItem(row, 3, best_item)
        self.ui.raterColorTable.blockSignals(False)

    def getSelectedRatersFromTable(self):
        selected = []
        table = self.ui.raterColorTable
        for row in range(table.rowCount):
            item = table.item(row, 0)
            if item is not None and item.checkState() == qt.Qt.Checked:
                selected.append(item.text())
        return selected

    def _updateRaterColorTableCheckboxes(self):
        """
        Helper function to update all checkboxes in the rater color table based on the selectedRaters.

        """

        if not hasattr(self.ui, 'raterColorTable'):
            return

        table = self.ui.raterColorTable
        table.blockSignals(True)
        try:
            for row in range(table.rowCount):
                item = table.item(row, 0)
                if item:
                    if item.text().strip().lower() in self.selectedRaters:
                        item.setCheckState(qt.Qt.Checked)
                    else:
                        item.setCheckState(qt.Qt.Unchecked)
        finally:
            table.blockSignals(False)
        self.ui.raterColorTable.repaint()
        self.ui.raterColorTable.update()

    def onRaterColorSelectionChangedFromUser(self):
        if self.updatingGUI:
            return
        self.updateRatersFromCheckboxes()

    def updateRatersFromCheckboxes(self):
        self.selectedRaters = self.getSelectedRatersFromTable()
        self.logic.setSelectedRaters(self.selectedRaters)
        self._updateMarkupsAndOverlayProgrammatically()
        self._updateGUIFromParameterNode()
        self.ui.raterColorTable.repaint()
        self.ui.raterColorTable.update()

    def onRaterColorTableClicked(self, row, column):
        item = self.ui.raterColorTable.item(row, 0)  # Assume checkbox is in column 0
        if item is not None:
            current_state = item.checkState()
            item.setCheckState(qt.Qt.Unchecked if current_state == qt.Qt.Checked else qt.Qt.Checked)
        self.onRaterColorSelectionChangedFromUser()


#
# AnnotateUltrasoundLogic
#

class AnnotateUltrasoundLogic(ScriptedLoadableModuleLogic, VTKObservationMixin):
    """This class should implement all the actual
    computation done by your module.  The interface
    should be such that other python code can import
    this class and make use of the functionality without
    requiring an instance of the Widget.
    Uses ScriptedLoadableModuleLogic base class, available at:
    https://github.com/Slicer/Slicer/blob/main/Base/Python/slicer/ScriptedLoadableModule.py
    """

    def __init__(self) -> None:
        """
        Called when the logic class is instantiated. Can be used for initializing member variables.
        """
        ScriptedLoadableModuleLogic.__init__(self)

        # These variables keep their values when the scene is cleared
        self.dicomDf = None
        self.nextDicomDfIndex = 0

        # These variables need to be reset when the scene is cleared
        self.annotations = None
        self.pleuraLines = []
        self.bLines = []
        self.sequenceBrowserNode = None
        self.depthGuideMode = 1
        logging.debug(f"Initialized depthGuideMode to {self.depthGuideMode}")
        self.parameterNode = self._getOrCreateParameterNode()

        # Flag to track when we're doing programmatic updates (to avoid setting unsavedChanges)
        self._isProgrammaticUpdate = False

    # Static variable to track seen raters and their order
    seenRaters = []

    def _getOrCreateParameterNode(self):
        if not hasattr(self, "parameterNode"):
            self.parameterNode = AnnotateUltrasoundParameterNode(super().getParameterNode())
        return self.parameterNode

    def getParameterNode(self):
        return self.parameterNode

    def getColorsForRater(self, rater: str):
        """
        Assigns colors to raters so that the first seen rater gets fixed green/blue hues,
        and subsequent raters are spaced around the color wheel.
        The order is lexicographically sorted.
        """
        rater = rater.strip().lower()
        # Maintain a static/class attribute for seen raters in lex order
        if rater not in self.seenRaters and rater != '':
            self.seenRaters.append(rater)
            self.seenRaters.sort()
        rater_index = self.seenRaters.index(rater)
        if rater_index == 0:
            pleura_hue = 2/3  # blue
            bline_hue = 1/3   # green
        else:
            hue_offset = (rater_index * 0.2) % 1.0
            pleura_hue = (2/3 + hue_offset) % 1.0
            bline_hue = (1/3 + hue_offset) % 1.0
        # Use fixed saturation and value for all
        sat = 0.85
        val = 0.95
        pleura_rgb = colorsys.hsv_to_rgb(pleura_hue, sat, val)
        bline_rgb = colorsys.hsv_to_rgb(bline_hue, sat, val)
        pleura_color = [float(x) for x in pleura_rgb]
        bline_color = [float(x) for x in bline_rgb]
        return pleura_color, bline_color

    def getAllRaterColors(self):
        """
        Returns a list of (rater, (pleura_color, bline_color)) for all seen raters.
        """
        colors = []
        for r in self.seenRaters:
            pleura_color, bline_color = self.getColorsForRater(r)
            colors.append((r, (pleura_color, bline_color)))
        return colors

    def setSelectedRaters(self, raters: set):
        """
        Store the selected raters and filter visuals accordingly.
        """
        self.selectedRaters = set(raters)

    def getSelectedRaters(self):
        if hasattr(self, "selectedRaters"):
            return self.selectedRaters
        return None

    def setRater(self, value):
        node = self.getParameterNode()
        wasModifying = node.StartModify()
        node.rater = value.strip().lower()
        node.EndModify(wasModifying)

    def updateInputDf(self, rater, input_folder):
        """
        Update the dicomDf dataframe with the DICOM files in the input folder.

        :param input_folder: The input folder to search for DICOM files.
        :return: The number of rows in the dataframe and the number of annotations files created.
        """
        dicom_data = []

        # Get the total number of files
        total_files = sum([len(files) for root, dirs, files in os.walk(input_folder)])

        # Create a QProgressDialog
        progress_dialog = qt.QProgressDialog("Parsing DICOM files...", "Cancel", 0, total_files)
        progress_dialog.setWindowModality(qt.Qt.WindowModal)
        progress_dialog.show()

        # Recursively walk through the input folder
        file_count = 0
        annotations_created_count = 0
        for root, dirs, files in os.walk(input_folder):
            files.sort()
            for file in files:
                progress_dialog.setValue(file_count)
                slicer.app.processEvents()

                # Construct the full file path
                file_path = os.path.join(root, file)
                file_count += 1

                try:
                    # Try to read the file as a DICOM file
                    dicom_file = pydicom.dcmread(file_path)

                    # Skip non-ultrasound modalities
                    if dicom_file.get("Modality", "") != "US":
                        continue

                    # Extract required information
                    patient_uid = dicom_file.PatientID if 'PatientID' in dicom_file else None
                    study_uid = dicom_file.StudyInstanceUID if 'StudyInstanceUID' in dicom_file else None
                    series_uid = dicom_file.SeriesInstanceUID if 'SeriesInstanceUID' in dicom_file else None
                    instance_uid = dicom_file.SOPInstanceUID if 'SOPInstanceUID' in dicom_file else None

                    base_filename = os.path.splitext(os.path.join(root, file))[0]
                    candidates = [
                        f"{base_filename}.{rater}.json",
                        f"{base_filename}.json"
                    ]
                    annotation_path = None
                    for candidate in candidates:
                        if os.path.exists(candidate):
                            annotation_path = candidate
                            break
                    # Now: select which file to use or create/copy
                    if annotation_path is None:
                        annotations_file_path = f"{base_filename}.{rater}.json"
                    elif annotation_path.endswith(f".{rater}.json"):
                        annotations_file_path = annotation_path
                    else:
                        # this will just be ${base_filename}.json
                        annotations_file_path = annotation_path

                    # Append the information to the list, if PatientID, StudyInstanceUID, and SeriesInstanceUID are present
                    if patient_uid and study_uid and series_uid and instance_uid:
                        dicom_data.append([file_path, annotations_file_path, patient_uid, study_uid, series_uid, instance_uid])
                except Exception as e:
                    # If the file is not a valid DICOM file, continue to the next file
                    continue

        # Update dicomDf
        self.dicomDf = pd.DataFrame(dicom_data, columns=['Filepath', 'AnnotationsFilepath', 'PatientUID', 'StudyUID', 'SeriesUID', 'InstanceUID'])
        self.nextDicomDfIndex = 0

        # Close the progress dialog
        progress_dialog.setValue(total_files)
        progress_dialog.close()

        # Return the number of rows in the dataframe and the number of annotations files created
        return len(self.dicomDf), annotations_created_count

    def updateCurrentFrame(self):
        logging.info('updateCurrentFrame')

        if self.sequenceBrowserNode is None:
            logging.warning("No sequence browser node found")
            return

        # Get the current frame index from the sequence browser
        currentFrameIndex = max(0, self.sequenceBrowserNode.GetSelectedItemNumber())  # TODO: investigate whey this could be negative!
        logging.debug(f"Updating frame {currentFrameIndex} with {len(self.pleuraLines)} pleura lines and {len(self.bLines)} b-lines")

        # Check if annotations already has a list of frame annotations. Create it if it doesn't exist.
        if 'frame_annotations' not in self.annotations:
            self.annotations['frame_annotations'] = []

        # Find existing frame annotation for currentFrameIndex
        existing = next((f for f in self.annotations['frame_annotations']
                         if int(f.get("frame_number", -1)) == currentFrameIndex), None)
        if not existing:
            # create an empty frame and append it to annotations
            existing = {
                "frame_number": currentFrameIndex,
                "coordinate_space": "RAS",
                "pleura_lines": [],
                "b_lines": []
            }
            self.annotations['frame_annotations'].append(existing)

        # Get current rater
        current_rater = self.getParameterNode().rater.strip().lower()
        # Remove only current rater's lines from existing annotations
        existing['pleura_lines'] = [
            line for line in existing['pleura_lines']
            if line.get("rater", "").strip().lower() != current_rater
        ]
        existing['b_lines'] = [
            line for line in existing['b_lines']
            if line.get("rater", "").strip().lower() != current_rater
        ]

        # Add current rater's pleura lines to annotations
        pleura_saved = 0
        for i, markupNode in enumerate(self.pleuraLines):
            nodeRater = markupNode.GetAttribute("rater") if markupNode else ""
            is_visible = markupNode.GetDisplayNode().GetVisibility() if markupNode else False
            num_points = markupNode.GetNumberOfControlPoints() if markupNode else 0

<<<<<<< HEAD
        # Add pleura lines to annotations with new format - only save visible ones
        for markupNode in self.pleuraLines:
            # Only save markup nodes that are currently visible (belong to current frame)
            if markupNode.GetDisplayNode().GetVisibility():
                coordinates = []

                for i in range(markupNode.GetNumberOfControlPoints()):
                    coord = [0, 0, 0]
                    markupNode.GetNthControlPointPosition(i, coord)
                    coordinates.append(coord)

                if coordinates:
                    existing['pleura_lines'].append(
                        {"rater": markupNode.GetAttribute("rater"), "line": {"points": coordinates}})
=======
            if nodeRater.strip().lower() != current_rater:
                continue  # Skip lines from other raters

            # Only save visible nodes with valid coordinates
            if not is_visible:
                continue  # Skip hidden nodes

            coordinates = []
            for j in range(num_points):
                coord = [0, 0, 0]
                markupNode.GetNthControlPointPosition(j, coord)
                coordinates.append(coord)

            if coordinates and len(coordinates) >= 2:  # Only save lines with at least 2 points
                line_data = {
                    "rater": markupNode.GetAttribute("rater"),
                    "line": {"points": coordinates}
                }
                existing['pleura_lines'].append(line_data)
                pleura_saved += 1
>>>>>>> 29f2fa69

        # Add current rater's B-lines to annotations
        bline_saved = 0
        for i, markupNode in enumerate(self.bLines):
            nodeRater = markupNode.GetAttribute("rater") if markupNode else ""
            is_visible = markupNode.GetDisplayNode().GetVisibility() if markupNode else False
            num_points = markupNode.GetNumberOfControlPoints() if markupNode else 0

<<<<<<< HEAD
        # Add B-lines to annotations with new format - only save visible ones
        for markupNode in self.bLines:
            # Only save markup nodes that are currently visible (belong to current frame)
            if markupNode.GetDisplayNode().GetVisibility():
                coordinates = []

                for i in range(markupNode.GetNumberOfControlPoints()):
                    coord = [0, 0, 0]
                    markupNode.GetNthControlPointPosition(i, coord)
                    coordinates.append(coord)

                if coordinates:
                    existing['b_lines'].append(
                        {"rater": markupNode.GetAttribute("rater"),  "line": {"points": coordinates}})

        # Save pleura percentage for current frame
        self.savePleuraPercentageForCurrentFrame()

    def savePleuraPercentageForCurrentFrame(self):
        """
        Save the current pleura percentage for the current frame in the annotations.
        This function should only update the pleura percentage if there are already annotations for that frame.
        """
        if self.sequenceBrowserNode is None:
            logging.warning("No sequence browser node found")
            return

        if self.annotations is None:
            logging.warning("No annotations loaded")
            return

        # Get the current frame index from the sequence browser
        currentFrameIndex = max(0, self.sequenceBrowserNode.GetSelectedItemNumber())

        # Check if annotations already has a list of frame annotations
        if 'frame_annotations' not in self.annotations:
            logging.debug("No frame annotations exist yet")
            return

        # Find existing frame annotation for currentFrameIndex
        existing = next((f for f in self.annotations['frame_annotations']
                         if int(f.get("frame_number", -1)) == currentFrameIndex), None)
        if not existing:
            logging.debug(f"No existing annotation for frame {currentFrameIndex}")
            return

        # Get the pleura percentage from the parameter node
        parameterNode = self.getParameterNode()
        ratio = parameterNode.pleuraPercentage
        if ratio is not None:
            existing['pleura_percentage'] = ratio
        else:
            existing['pleura_percentage'] = 0.0

        logging.info(f"Updated pleura percentage to {existing['pleura_percentage']:.1f}% for frame {currentFrameIndex}")
=======
            if nodeRater.strip().lower() != current_rater:
                continue  # Skip lines from other raters

            # Only save visible nodes with valid coordinates
            if not is_visible:
                continue  # Skip hidden nodes

            coordinates = []
            for j in range(num_points):
                coord = [0, 0, 0]
                markupNode.GetNthControlPointPosition(j, coord)
                coordinates.append(coord)

            if coordinates and len(coordinates) >= 2:  # Only save lines with at least 2 points
                line_data = {
                    "rater": markupNode.GetAttribute("rater"),
                    "line": {"points": coordinates}
                }
                existing['b_lines'].append(line_data)
                bline_saved += 1
>>>>>>> 29f2fa69

    def removeFrame(self, frameIndex):
        logging.info(f"removeFrame -- frameIndex: {frameIndex}")
        if self.annotations is None:
            logging.warning("No annotations loaded")
            return

        # Remove the frame index from the list of frame annotations
        self.annotations["frame_annotations"] = [
            fa for fa in self.annotations.get("frame_annotations", [])
            if int(fa.get("frame_number", -1)) != frameIndex
        ]


    def loadPreviousSequence(self):
        if self.dicomDf is None:
            return None

        if self.nextDicomDfIndex <= 1:
            return None
        else:
            self.nextDicomDfIndex -= 2
            return self.loadNextSequence()

    def clearScene(self):
        slicer.mrmlScene.Clear(0)
        self.annotations = None
        self.pleuraLines = []
        self.bLines = []
        self.sequenceBrowserNode = None

    def convert_lps_to_ras(self, annotations: list):
        for frame in annotations:
            if frame.get("coordinate_space", "RAS") == "LPS":
                for line_group in ["pleura_lines", "b_lines"]:
                    for entry in frame.get(line_group, []):
                        points = entry["line"]["points"]
                        for point in points:
                            point[0] = -point[0]  # Negate X (Left → Right)
                            point[1] = -point[1]  # Negate Y (Posterior → Anterior)
                frame["coordinate_space"] = "RAS"  # Update coordinate_space

    # Use deepcopy because in-memory data should not be changed to LPS
    def convert_ras_to_lps(self, annotated_frames: list):
        # deepcopy so that modifications do not affect self.annotations
        save_data = copy.deepcopy(self.annotations)
        # deepcopy so that changes to the annotated frames don't actually affect the frames passed in
        copied_frames = copy.deepcopy(annotated_frames)
        for frame in copied_frames:
            if frame.get("coordinate_space", "RAS") == "RAS":
                for line_group in ["pleura_lines", "b_lines"]:
                    for entry in frame.get(line_group, []):
                        points = entry["line"]["points"]
                        for point in points:
                            point[0] = -point[0]  # Negate X (Right → Left)
                            point[1] = -point[1]  # Negate Y (Anterior → Posterior)
                frame["coordinate_space"] = "LPS"  # Update coordinate_space
        save_data['frame_annotations'] = copied_frames
        return save_data # a copy of the data, so caller has to save

    def _updateMarkupsAndOverlayProgrammatically(self, parameterNode=None):
        if parameterNode is None:
            parameterNode = self.getParameterNode()
        self._isProgrammaticUpdate = True
        try:
            self.updateLineMarkups()
            ratio = self.updateOverlayVolume()
            if ratio is not None:
                parameterNode.pleuraPercentage = ratio * 100
            else:
                parameterNode.pleuraPercentage = 0.0
        finally:
            self._isProgrammaticUpdate = False

    def loadNextSequence(self):
        """
        Load the next sequence in the dataframe.
        Returns the index of the loaded sequence in the dataframe or None if no more sequences are available.
        """
        # Save current depth guide mode
        currentDepthGuideMode = self.depthGuideMode
        logging.debug(f"Saving depthGuideMode {currentDepthGuideMode} before loading next sequence")

        # Clear the scene
        self.clearScene()
        parameterNode = self.getParameterNode()

        if self.dicomDf is None:
            parameterNode.dfLoaded = False
            return None
        else:
            parameterNode.dfLoaded = True

        if self.nextDicomDfIndex >= len(self.dicomDf):
            return None

        nextDicomFilepath = self.dicomDf.iloc[self.nextDicomDfIndex]['Filepath']

        # --- Begin: Custom annotation file selection logic ---
        base_file_path = self.dicomDf.iloc[self.nextDicomDfIndex]['Filepath']
        base_prefix = os.path.splitext(base_file_path)[0]
        current_rater = self.getParameterNode().rater.strip().lower()
        candidates = [
            f"{base_prefix}.{current_rater}.json",
            f"{base_prefix}.json"
        ]
        nextAnnotationsFilepath = None
        for candidate in candidates:
            if os.path.exists(candidate):
                nextAnnotationsFilepath = candidate
                break
        if nextAnnotationsFilepath is None:
            nextAnnotationsFilepath = f"{base_prefix}.{current_rater}.json"
        self.nextDicomDfIndex += 1

        # Make sure a temporary folder for the DICOM files exists
        tempDicomDir = slicer.app.temporaryPath + '/AnonymizeUltrasound'
        if not os.path.exists(tempDicomDir):
            os.makedirs(tempDicomDir)

        # Delete all files in the temporary folder
        for file in os.listdir(tempDicomDir):
            os.remove(os.path.join(tempDicomDir, file))

        # Copy DICOM file to temporary folder
        shutil.copy(nextDicomFilepath, tempDicomDir)

        loadedNodeIDs = []
        with DICOMUtils.TemporaryDICOMDatabase() as db:
            DICOMUtils.importDicom(tempDicomDir, db)
            patientUIDs = db.patients()
            for patientUID in patientUIDs:
                loadedNodeIDs.extend(DICOMUtils.loadPatientByUID(patientUID))

        logging.info(f"Loaded {len(loadedNodeIDs)} nodes")

        # Check loadedNodeIDs and collect sequence browser nodes to display them later
        currentSequenceBrowser = None
        for nodeID in loadedNodeIDs:
            currentSequenceBrowser = slicer.mrmlScene.GetNodeByID(nodeID)
            if currentSequenceBrowser is not None and currentSequenceBrowser.IsA("vtkMRMLSequenceBrowserNode"):
                self.currentDicomHeader = self.dicomHeaderDictForBrowserNode(currentSequenceBrowser)
                if self.currentDicomHeader is None:
                    logging.error(f"Could not find DICOM header for sequence browser node {currentSequenceBrowser.GetID()}")
                break

        # Get the current proxy node of the master sequence node of the selected sequence browser node
        masterSequenceNode = currentSequenceBrowser.GetMasterSequenceNode()
        inputUltrasoundNode = currentSequenceBrowser.GetProxyNode(masterSequenceNode)

        # Make sure the proxy node is a volume node and save it for later
        if inputUltrasoundNode is not None:
            if not (inputUltrasoundNode.IsA("vtkMRMLScalarVolumeNode") or inputUltrasoundNode.IsA("vtkMRMLVectorVolumeNode")):
                logging.error(f"Proxy node is not a volume node")
                return None

        previousNodeState = parameterNode.StartModify()

        self.sequenceBrowserNode = currentSequenceBrowser
        self.sequenceBrowserNode.SetPlaybackLooped(False)
        parameterNode.inputVolume = inputUltrasoundNode
        parameterNode.unsavedChanges = False  # Reset unsaved changes when loading new sequence

        # Restore depth guide mode
        self.depthGuideMode = currentDepthGuideMode
        logging.debug(f"Restored depthGuideMode to {self.depthGuideMode} after loading sequence")

        ultrasoundArray = slicer.util.arrayFromVolume(inputUltrasoundNode)
        # Mask array should be the same size as the ultrasound array, but with 3 channels
        maskArray = np.zeros([1, ultrasoundArray.shape[1], ultrasoundArray.shape[2], 3], dtype=np.uint8)

        # Initialize the mask volume to be the same size as the ultrasound volume but with all voxels set to 0
        overlayVolume = slicer.mrmlScene.AddNewNodeByClass("vtkMRMLVectorVolumeNode", "Overlay")
        overlayVolume.SetSpacing(inputUltrasoundNode.GetSpacing())
        overlayVolume.SetOrigin(inputUltrasoundNode.GetOrigin())
        ijkToRas = vtk.vtkMatrix4x4()
        inputUltrasoundNode.GetIJKToRASMatrix(ijkToRas)
        overlayVolume.SetIJKToRASMatrix(ijkToRas)
        overlayImageData = vtk.vtkImageData()
        overlayImageData.SetDimensions(ultrasoundArray.shape[1], ultrasoundArray.shape[2], 1)
        overlayImageData.AllocateScalars(vtk.VTK_UNSIGNED_CHAR, 3)
        overlayVolume.SetAndObserveImageData(overlayImageData)
        # overlayVolume.CreateDefaultDisplayNodes()
        slicer.util.updateVolumeFromArray(overlayVolume, maskArray)
        parameterNode.overlayVolume = overlayVolume

        # Load all annotations with the same base prefix and deeply merge frame_annotations by frame_number
        self.seenRaters = []
        merged_data = {}
        merged_data["frame_annotations"] = []
        filepaths = glob.glob(f"{base_prefix}.json") + glob.glob(f"{base_prefix}.*.json")
        for filepath in filepaths:
            try:
                with open(filepath, 'r') as f:
                    ann = json.load(f)
                    self.convert_lps_to_ras(ann.get("frame_annotations", []))
                    # Merge non-frame_annotations keys with conflict check
                    for k, v in ann.items():
                        if k == "frame_annotations":
                            continue
                        if k not in merged_data:
                            merged_data[k] = v
                        elif merged_data[k] in [None, "", [], {}]:
                            merged_data[k] = v
                        elif isinstance(merged_data[k], list) and isinstance(v, list):
                            merged_data[k].extend(v)
                            merged_data[k] = list(dict.fromkeys(merged_data[k]))
                        elif merged_data[k] != v:
                            logging.warning(f"Conflicting values for key '{k}': {merged_data[k]} vs {v}, keeping first value")
                    # Only merge pleura_lines and b_lines for frames with matching frame_number
                    for frame in ann.get("frame_annotations", []):
                        frame_number = frame["frame_number"]
                        matched = next((f for f in merged_data["frame_annotations"] if f["frame_number"] == frame_number), None)
                        if matched:
                            matched["pleura_lines"].extend(frame.get("pleura_lines", []))
                            matched["b_lines"].extend(frame.get("b_lines", []))
                            # Add new raters from pleura_lines
                            for entry in frame.get("pleura_lines", []):
                                rater = entry.get("rater")
                                if rater and rater not in self.seenRaters:
                                    self.seenRaters.append(rater)
                            # Add new raters from b_lines
                            for entry in frame.get("b_lines", []):
                                rater = entry.get("rater")
                                if rater and rater not in self.seenRaters:
                                    self.seenRaters.append(rater)
                        else:
                            merged_data["frame_annotations"].append({
                                "frame_number": frame["frame_number"],
                                "coordinate_space": frame.get("coordinate_space", "RAS"),
                                "pleura_lines": frame.get("pleura_lines", []),
                                "b_lines": frame.get("b_lines", [])
                            })
                            # Add new raters from pleura_lines
                            for entry in frame.get("pleura_lines", []):
                                rater = entry.get("rater")
                                if rater and rater not in self.seenRaters:
                                    self.seenRaters.append(rater)
                            # Add new raters from b_lines
                            for entry in frame.get("b_lines", []):
                                rater = entry.get("rater")
                                if rater and rater not in self.seenRaters:
                                    self.seenRaters.append(rater)
            except Exception as e:
                logging.warning(f"Failed to load annotation file {filepath}: {e}")

        self.annotations = merged_data

        # Clean up duplicates from the loaded annotation data
        self.cleanupAnnotationDuplicates()

        # Initialize markup nodes based on loaded annotations
        self.initializeMarkupNodesFromAnnotations()

        if current_rater in self.seenRaters:
            self.seenRaters.remove(current_rater)
        # put current rater at the top
        self.seenRaters = [current_rater] + sorted(self.seenRaters)
        self.setSelectedRaters(self.seenRaters)

        #self.highlightedRaters = set(self.seenRaters)

        # Set programmatic update flag to prevent unsavedChanges from being set
        self._updateMarkupsAndOverlayProgrammatically(parameterNode)
        parameterNode.EndModify(previousNodeState)

        # Set overlay volume as foreground in slice viewers
        redSliceCompositeNode = slicer.app.layoutManager().sliceWidget("Red").sliceLogic().GetSliceCompositeNode()
        redSliceCompositeNode.SetForegroundVolumeID(overlayVolume.GetID())
        redSliceCompositeNode.SetForegroundOpacity(0.12)
        redSliceCompositeNode.SetCompositing(2)

        displayNode = overlayVolume.GetDisplayNode()
        displayNode.SetWindow(255)
        displayNode.SetLevel(127)

        # Observe the ultrasound image for changes
        self.addObserver(self.sequenceBrowserNode, vtk.vtkCommand.ModifiedEvent, self.onSequenceBrowserModified)

        # Return the index of the loaded sequence in the dataframe
        return self.nextDicomDfIndex

    def onSequenceBrowserModified(self, caller, event):
        self._updateMarkupsAndOverlayProgrammatically(None)

    def createMarkupLine(self, name, rater, coordinates, color=[1, 1, 0]):
        markupNode = slicer.mrmlScene.AddNewNodeByClass("vtkMRMLMarkupsLineNode")
        markupNode.CreateDefaultDisplayNodes()
        markupNode.SetName(name)
        markupNode.SetAttribute("rater", rater)
        markupNode.GetDisplayNode().SetPropertiesLabelVisibility(False)
        markupNode.GetDisplayNode().SetSelectedColor(color)
        for coord in coordinates:
            markupNode.AddControlPointWorld(coord[0], coord[1], coord[2])

        self.addObserver(markupNode, markupNode.PointModifiedEvent, self.onPointModified)
        self.addObserver(markupNode, markupNode.PointPositionDefinedEvent, self.onPointPositionDefined)

        return markupNode

    def clearSceneLines(self):
        """
        Remove all pleura lines and B-lines from the scene and from the list of lines.
        """
        # Remove all pleura lines
        while len(self.pleuraLines) > 0:
            self.removeLastPleuraLine()

        # Remove all B-lines
        while len(self.bLines) > 0:
            self.removeLastBline()

    def clearAllLines(self):
        """
        Remove all pleura lines and B-lines from the scene and from the list of lines.
        Only updates the annotation if the current frame is already in the annotations.
        """
        self.clearSceneLines()
        # Only update annotation if current frame is already present
        if self.sequenceBrowserNode is not None and self.annotations is not None and 'frame_annotations' in self.annotations:
            currentFrameIndex = max(0, self.sequenceBrowserNode.GetSelectedItemNumber())
            if any(int(f.get("frame_number", -1)) == currentFrameIndex for f in self.annotations["frame_annotations"]):
                self.updateCurrentFrame()

    def removeLastPleuraLine(self):
        """
        Remove the last pleura line from the scene and from the list of pleura lines.
        """
        if len(self.pleuraLines) > 0:
            currentLine = self.pleuraLines.pop()
            self.removeObserver(currentLine, currentLine.PointModifiedEvent, self.onPointModified)
            if self.hasObserver(currentLine, currentLine.PointPositionDefinedEvent, self.onPointPositionDefined):
                self.removeObserver(currentLine, currentLine.PointPositionDefinedEvent, self.onPointPositionDefined)
            slicer.mrmlScene.RemoveNode(currentLine)
            ratio = self.updateOverlayVolume()
            if ratio is not None:
                parameterNode = self.getParameterNode()
                parameterNode.pleuraPercentage = ratio * 100

            # Save pleura percentage for current frame
            self.savePleuraPercentageForCurrentFrame()

    def removeLastBline(self):
        """
        Remove the last B-line from the scene and from the list of B-lines.
        """
        if len(self.bLines) > 0:
            currentLine = self.bLines.pop()
            self.removeObserver(currentLine, currentLine.PointModifiedEvent, self.onPointModified)
            if self.hasObserver(currentLine, currentLine.PointPositionDefinedEvent, self.onPointPositionDefined):
                self.removeObserver(currentLine, currentLine.PointPositionDefinedEvent, self.onPointPositionDefined)
            slicer.mrmlScene.RemoveNode(currentLine)
            ratio = self.updateOverlayVolume()
            if ratio is not None:
                parameterNode = self.getParameterNode()
                parameterNode.pleuraPercentage = ratio * 100

            # Save pleura percentage for current frame
            self.savePleuraPercentageForCurrentFrame()

    def onPointModified(self, caller, event):
        parameterNode = self.getParameterNode()
        ratio = self.updateOverlayVolume()
        if ratio is not None:
            parameterNode.pleuraPercentage = ratio * 100

        # Save pleura percentage for current frame
        self.savePleuraPercentageForCurrentFrame()

        # Only set unsavedChanges if this is a user-initiated modification
        if not self._isProgrammaticUpdate:
            parameterNode.unsavedChanges = True
            # Update annotation data for current frame
            self._isProgrammaticUpdate = True
            try:
                self.updateCurrentFrame()
            finally:
                self._isProgrammaticUpdate = False
            
            # Update GUI to reflect changes in the frames table
            try:
                # Get the widget instance and update the GUI
                if hasattr(slicer.modules, 'annotateultrasound'):
                    widget = slicer.modules.annotateultrasound.widgetRepresentation().self()
                    if widget:
                        widget.updateGuiFromAnnotations()
            except Exception as e:
                logging.warning(f"Could not update GUI after point modification: {e}")

    def onPointPositionDefined(self, caller, event):
        parameterNode = self.getParameterNode()
        numControlPoints = caller.GetNumberOfControlPoints()
        if numControlPoints >= 2:
            parameterNode.lineBeingPlaced = None
            self.removeObserver(caller, caller.PointPositionDefinedEvent, self.onPointPositionDefined)

        ratio = self.updateOverlayVolume()
        if ratio is not None:
            parameterNode.pleuraPercentage = ratio * 100

        # Save pleura percentage for current frame
        self.savePleuraPercentageForCurrentFrame()

        # Set unsavedChanges when user finishes placing a line (only if not programmatic)
        if not self._isProgrammaticUpdate:
            parameterNode.unsavedChanges = True

    def fanCornersFromSectorLine(self, p1, p2, center, r1, r2):
        op1 = np.array(p1) - np.array(center)
        op2 = np.array(p2) - np.array(center)

        unit_op1 = op1 / np.linalg.norm(op1)
        unit_op2 = op2 / np.linalg.norm(op2)

        A = center + unit_op1 * r1
        C = center + unit_op1 * r2
        B = center + unit_op2 * r1
        D = center + unit_op2 * r2

        return A, B, C, D

    def line_coefficients(self, p1, p2):
        """
        Returns the coefficients of the line equation Ax + By + C = 0
        """
        if p1[0] == p2[0]:  # Vertical line
            A = 1
            B = 0
            C = -p1[0]
        else:
            m = (p2[1] - p1[1]) / (p2[0] - p1[0])
            A = -m
            B = 1
            C = m * p1[0] - p1[1]
        return A, B, C

    def createFanMask(self, imageArray, topLeft, topRight, bottomLeft, bottomRight, value=255):
        # Caching: store last-used parameters and mask
        if not hasattr(self, '_lastFanMaskParams'):
            self._lastFanMaskParams = None
            self._lastFanMaskArray = None
        # Create a tuple of all relevant parameters
        params = (
            imageArray.shape,
            tuple(topLeft), tuple(topRight), tuple(bottomLeft), tuple(bottomRight),
            value
        )
        if self._lastFanMaskParams == params:
            return self._lastFanMaskArray.copy()
        image_size_rows = imageArray.shape[1]
        image_size_cols = imageArray.shape[2]
        mask_array = np.zeros((image_size_rows, image_size_cols), dtype=np.uint8)

        # Compute the angle of the fan mask in degrees

        if abs(topLeft[0] - bottomLeft[0]) < 0.001:
            angle1 = 90.0
        else:
            angle1 = np.arctan((topLeft[1] - bottomLeft[1]) / (topLeft[0] - bottomLeft[0])) * 180 / np.pi + 180.0
        if angle1 > 180.0:
            angle1 -= 180.0
        if angle1 < 0.0:
            angle1 += 180.0

        if abs(topRight[0] - bottomRight[0]) < 0.001:
            angle2 = 90.0
        else:
            angle2 = np.arctan((topRight[1] - bottomRight[1]) / (topRight[0] - bottomRight[0])) * 180 / np.pi
        if angle2 > 180.0:
            angle2 -= 180.0
        if angle2 < 0.0:
            angle2 += 180.0

        # Fit lines to the top and bottom points
        leftLineA, leftLineB, leftLineC = self.line_coefficients(topLeft, bottomLeft)
        rightLineA, rightLineB, rightLineC = self.line_coefficients(topRight, bottomRight)

        # Handle the case when the lines are parallel
        if leftLineB != 0 and rightLineB != 0 and leftLineA / leftLineB == rightLineA / rightLineB:
            logging.warning("Left and right lines are parallel")
            return mask_array

        # Compute intersection point of the two lines
        det = leftLineA * rightLineB - leftLineB * rightLineA
        if det == 0:
            logging.warning("No intersection point found")
            return mask_array

        intersectionX = (leftLineB * rightLineC - rightLineB * leftLineC) / det
        intersectionY = (rightLineA * leftLineC - leftLineA * rightLineC) / det

        # Compute average distance of top points to the intersection point

        topDistance = np.sqrt((topLeft[0] - intersectionX) ** 2 + (topLeft[1] - intersectionY) ** 2) + \
                      np.sqrt((topRight[0] - intersectionX) ** 2 + (topRight[1] - intersectionY) ** 2)
        topDistance /= 2

        # Compute average distance of bottom points to the intersection point

        bottomDistance = np.sqrt((bottomLeft[0] - intersectionX) ** 2 + (bottomLeft[1] - intersectionY) ** 2) + \
                          np.sqrt((bottomRight[0] - intersectionX) ** 2 + (bottomRight[1] - intersectionY) ** 2)
        bottomDistance /= 2

        # Mask parameters

        center_rows_px = round(intersectionY)
        center_cols_px = round(intersectionX)
        radius1 = round(topDistance)
        radius2 = round(bottomDistance)

        # Create a mask image

        # mask_array = cv2.ellipse(mask_array, (center_cols_px, center_rows_px), (radius2, radius2), 0.0, angle2, angle1, value, -1)
        mask_array = self.draw_circle_segment(mask_array, (center_cols_px, center_rows_px), radius2, angle2, angle1, value)
        mask_array = cv2.circle(mask_array, (center_cols_px, center_rows_px), radius1, 0, -1)

        # Cache the result before returning
        self._lastFanMaskParams = params
        self._lastFanMaskArray = mask_array.copy()
        return mask_array

    def draw_circle_segment(self, image, center, radius, start_angle, end_angle, color):
        """
        Draws a segment of a circle with floating point start and end angles on a numpy array image.

        :param image: Image as a numpy array.
        :param center: Center of the circle (x, y).
        :param radius: Radius of the circle.
        :param start_angle: Start angle in degrees (floating point).
        :param end_angle: End angle in degrees (floating point).
        :param color: Color of the segment (B, G, R).
        :return: Image with the drawn circle segment.
        """
        mask = np.zeros_like(image)

        # Convert angles to radians
        start_angle_rad = np.deg2rad(start_angle)
        end_angle_rad = np.deg2rad(end_angle)

        # Generate points for the circle segment
        thetas = np.linspace(start_angle_rad, end_angle_rad, 360)
        xs = center[0] + radius * np.cos(thetas)
        ys = center[1] + radius * np.sin(thetas)

        # Draw the outer arc
        pts = np.array([np.round(xs), np.round(ys)]).T.astype(int)
        cv2.polylines(mask, [pts], False, color, 1)

        # Draw two lines from the center to the start and end points
        cv2.line(mask, center, tuple(pts[0]), color, 1)
        cv2.line(mask, center, tuple(pts[-1]), color, 1)

        # Fill the segment
        cv2.fillPoly(mask, [np.vstack([center, pts])], color)

        # Combine the mask with the original image
        return cv2.bitwise_or(image, mask)

    def createSectorMaskBetweenPoints(self, imageArray, point1, point2, value=255):
        if "mask_type" not in self.annotations:
            logging.error("No mask type found in annotations. Assuming rectangular mask.")
        # Caching: store last-used parameters and mask
        if not hasattr(self, '_lastSectorMaskParams'):
            self._lastSectorMaskParams = None
            self._lastSectorMaskArray = None
        params = (
            imageArray.shape,
            tuple(point1), tuple(point2),
            value,
            self.annotations.get('mask_type', None),
            self.annotations.get('radius1', None),
            self.annotations.get('radius2', None),
            self.annotations.get('center_rows_px', None),
            self.annotations.get('center_cols_px', None),
            self.annotations.get('angle1', None),
            self.annotations.get('angle2', None)
        )
        if self._lastSectorMaskParams == params:
            return self._lastSectorMaskArray.copy()

        if "mask_type" not in self.annotations or self.annotations["mask_type"] != "fan":
            # Create a rectangular mask
            maskArray = np.zeros(imageArray.shape, dtype=np.uint8)
            maskArray[:, point1[1]:point2[1], point1[0]:point2[0]] = value
            # Cache and return
            self._lastSectorMaskParams = params
            self._lastSectorMaskArray = maskArray.copy()
        else:
            radius1 = self.annotations["radius1"]
            radius2 = self.annotations["radius2"]
            center_rows_px = self.annotations["center_rows_px"]
            center_cols_px = self.annotations["center_cols_px"]
            a, b, c, d = self.fanCornersFromSectorLine(point1[:2], point2[:2],
                                                       (center_cols_px, center_rows_px),
                                                       radius1, radius2)
            maskArray = self.createFanMask(imageArray, a, b, c, d, value)
            # Cache and return
            self._lastSectorMaskParams = params
            self._lastSectorMaskArray = maskArray.copy()

        return maskArray

    def _updateMarkupNodesForFrame(self, frame):
        """
        Update markup nodes for pleura and b-lines for the given frame.
        """
        pleura_entries = [entry for entry in frame.get("pleura_lines", []) if entry.get("rater") in self.selectedRaters]
        bline_entries = [entry for entry in frame.get("b_lines", []) if entry.get("rater") in self.selectedRaters]

        # Ensure we have enough markup nodes (create more if needed, but don't remove for performance)
        while len(self.pleuraLines) < len(pleura_entries):
            self.pleuraLines.append(self.createMarkupLine("Pleura", "", [], [1,1,0]))
        while len(self.bLines) < len(bline_entries):
            self.bLines.append(self.createMarkupLine("B-line", "", [], [0,1,1]))

        # Update pleura markups
        for i, entry in enumerate(pleura_entries):
            node = self.pleuraLines[i]
            coordinates = entry.get("line", {}).get("points", [])
            rater = entry.get("rater", "")
            color_pleura, _ = self.getColorsForRater(rater)
            node.SetAttribute("rater", rater)
            node.GetDisplayNode().SetSelectedColor(color_pleura)
            node.GetDisplayNode().SetVisibility(True)
            # Update control points
            node.RemoveAllControlPoints()
            for pt in coordinates:
                node.AddControlPointWorld(*pt)

        # Hide unused pleura markups
        for i in range(len(pleura_entries), len(self.pleuraLines)):
            self.pleuraLines[i].GetDisplayNode().SetVisibility(False)

        # Update b-line markups
        for i, entry in enumerate(bline_entries):
            node = self.bLines[i]
            coordinates = entry.get("line", {}).get("points", [])
            rater = entry.get("rater", "")
            _, color_bline = self.getColorsForRater(rater)
            node.SetAttribute("rater", rater)
            node.GetDisplayNode().SetSelectedColor(color_bline)
            node.GetDisplayNode().SetVisibility(True)
            node.RemoveAllControlPoints()
            for pt in coordinates:
                node.AddControlPointWorld(*pt)

        # Hide unused b-line markups
        for i in range(len(bline_entries), len(self.bLines)):
            self.bLines[i].GetDisplayNode().SetVisibility(False)

    def updateLineMarkups(self):
        """
        Update the line markups to match the annotations at the current frame index. Reuse markups instead of deleting/creating them every frame. Only update if frame or annotation data has changed.
        """
        import json
        # Initialize cache attributes if not present
        if not hasattr(self, '_lastMarkupFrameIndex'):
            self._lastMarkupFrameIndex = None
        if not hasattr(self, '_lastMarkupFrameHash'):
            self._lastMarkupFrameHash = None

        if self.annotations is None:
            logging.warning("No annotations loaded")
            return

        if self.sequenceBrowserNode is None:
            logging.warning("No sequence browser node found")
            return

        currentFrameIndex = max(0, self.sequenceBrowserNode.GetSelectedItemNumber())

        if 'frame_annotations' not in self.annotations:
            logging.debug("No frame annotations found")
            return

        frame = next((item for item in self.annotations['frame_annotations'] if str(item.get("frame_number")) == str(currentFrameIndex)), None)
        # Compute a hash of the frame annotation data and selected raters for caching
        frame_hash = None
        if frame is not None:
            try:
                # Include selected raters in the hash so rater selection changes trigger updates
                cache_data = {
                    'frame': frame,
                    'selectedRaters': sorted(list(self.selectedRaters)) if hasattr(self, 'selectedRaters') else []
                }
                frame_hash = hash(json.dumps(cache_data, sort_keys=True))
            except Exception:
                frame_hash = None

        # Early return if frame index, annotation data, and selected raters are unchanged
        if self._lastMarkupFrameIndex == currentFrameIndex and self._lastMarkupFrameHash == frame_hash:
            return

        # Update cache after check
        self._lastMarkupFrameIndex = currentFrameIndex
        self._lastMarkupFrameHash = frame_hash

        # Set programmatic update flag to prevent unsavedChanges from being set
        self._isProgrammaticUpdate = True

        # Batch scene updates using StartState/EndState
        slicer.mrmlScene.StartState(slicer.mrmlScene.BatchProcessState)
        try:
            if frame is None:
                # Hide all markups if no frame data
                for node in self.pleuraLines:
                    node.GetDisplayNode().SetVisibility(False)
                for node in self.bLines:
                    node.GetDisplayNode().SetVisibility(False)
                return

            self._updateMarkupNodesForFrame(frame)
        finally:
            slicer.mrmlScene.EndState(slicer.mrmlScene.BatchProcessState)
            # Reset programmatic update flag
            self._isProgrammaticUpdate = False

    def drawDepthGuideLine(self, image_size_rows, image_size_cols, depth_ratio=0.5, color=(0, 255, 255), thickness=4, dash_length=20, dash_gap=16):
        """
        Main function to handle different visualization modes for the depth guide.
        """
        # Extract fan parameters from annotations
        if "mask_type" not in self.annotations or self.annotations["mask_type"] != "fan":
            logging.error("No fan mask information available in annotations.")
            return np.zeros((image_size_rows, image_size_cols, 3), dtype=np.uint8)

        radius1 = self.annotations["radius1"]
        radius2 = self.annotations["radius2"]
        center_rows_px = self.annotations["center_rows_px"]
        center_cols_px = self.annotations["center_cols_px"]
        angle1 = self.annotations["angle1"]
        angle2 = self.annotations["angle2"]

        # Calculate the depth position
        depth_radius = radius1 + depth_ratio * (radius2 - radius1)

        # Scale dash parameters based on radius
        scale_factor = depth_radius / 500.0  # Use 500 as reference radius
        scaled_thickness = max(1, int(thickness * scale_factor))
        scaled_dash_length = int(dash_length * scale_factor)
        scaled_dash_gap = int(dash_gap * scale_factor)

        # Choose visualization based on depthGuideMode
        if self.depthGuideMode == 1:
            # Mode 1: Default dashed line
            return self._drawDashedLine(image_size_rows, image_size_cols, center_cols_px, center_rows_px,
                                        depth_radius, angle1, angle2, color, thickness=scaled_thickness,
                                        dash_length=scaled_dash_length, dash_gap=scaled_dash_gap)
        elif self.depthGuideMode == 2:
            # Mode 2: Thinner, more spaced dashed line
            return self._drawDashedLine(image_size_rows, image_size_cols, center_cols_px, center_rows_px,
                                        depth_radius, angle1, angle2, color, thickness=2, dash_length=10, dash_gap=24)
        elif self.depthGuideMode == 3:
            # Mode 3: Arrows at 50% depth
            return self._drawArrows(image_size_rows, image_size_cols, depth_radius, center_cols_px, center_rows_px, angle1, angle2)
        elif self.depthGuideMode == 4:
            # Mode 4: Translucent band
            return self._drawTranslucentBand(image_size_rows, image_size_cols, depth_radius, center_cols_px, center_rows_px, angle1, angle2, color)

        # Return blank image if no valid mode
        return np.zeros((image_size_rows, image_size_cols, 3), dtype=np.uint8)

    def _drawDashedLine(self, image_size_rows, image_size_cols, center_cols_px, center_rows_px,
                        depth_radius, angle1, angle2, color, thickness, dash_length, dash_gap):
        line_img = np.zeros((image_size_rows, image_size_cols, 3), dtype=np.uint8)

        # Ensure angle1 is always less than angle2
        if angle1 > angle2:
            angle1, angle2 = angle2, angle1

        theta_start = angle1
        theta_end = angle2
        theta_range = theta_end - theta_start
        arc_length = (theta_range * depth_radius * math.pi / 180)
        num_dashes = int(arc_length / (dash_length + dash_gap))

        if num_dashes <= 0:
            num_dashes = max(15, int(theta_range / 5))

        theta_step = theta_range / num_dashes

        for i in range(num_dashes):
            theta1 = math.radians(theta_start + i * theta_step)
            theta2 = math.radians(theta_start + (i * theta_step + dash_length / depth_radius * 180 / math.pi))
            start_point = (
                int(center_cols_px + depth_radius * math.cos(theta1)),
                int(center_rows_px + depth_radius * math.sin(theta1))
            )
            end_point = (
                int(center_cols_px + depth_radius * math.cos(theta2)),
                int(center_rows_px + depth_radius * math.sin(theta2))
            )
            line_img = cv2.line(line_img, start_point, end_point, color, thickness)

        return line_img

    def _drawArrows(self, image_size_rows, image_size_cols, depth_radius, center_cols_px, center_rows_px, angle1, angle2, thickness=4, color=(200, 255, 255)):
        """
        Draws two arrows outside the left and right edges of the ultrasound fan at the specified depth mark,
        aligned with the tangent of the fan's curve at the 50% depth mark.
        """
        line_img = np.zeros((image_size_rows, image_size_cols, 3), dtype=np.uint8)
        theta1 = math.radians(angle1)
        theta2 = math.radians(angle2)

        # Calculate tip positions at the specified depth
        left_tip_point = (
            int(center_cols_px + depth_radius * math.cos(theta1)),
            int(center_rows_px + depth_radius * math.sin(theta1))
        )
        right_tip_point = (
            int(center_cols_px + depth_radius * math.cos(theta2)),
            int(center_rows_px + depth_radius * math.sin(theta2))
        )

        # Calculate tangent vectors for arrow alignment
        tangent_offset = 40  # Adjust to control the distance for the start point
        tangent_angle_left = theta1 + math.pi / 2
        tangent_angle_right = theta2 - math.pi / 2

        left_start_point = (
            int(left_tip_point[0] + tangent_offset * math.cos(tangent_angle_left)),
            int(left_tip_point[1] + tangent_offset * math.sin(tangent_angle_left))
        )
        right_start_point = (
            int(right_tip_point[0] + tangent_offset * math.cos(tangent_angle_right)),
            int(right_tip_point[1] + tangent_offset * math.sin(tangent_angle_right))
        )

        # Draw the arrows aligned with the fan's curve
        line_img = cv2.arrowedLine(line_img, left_start_point, left_tip_point, color, thickness, tipLength=0.5)
        line_img = cv2.arrowedLine(line_img, right_start_point, right_tip_point, color, thickness, tipLength=0.5)

        return line_img

    def _drawTranslucentBand(self, image_size_rows, image_size_cols, depth_radius, center_cols_px, center_rows_px, angle1, angle2, color=(100, 255, 255)):
        """
        Draws a thin translucent band around the 50% depth line on the ultrasound fan.
        """
        # Create a blank image for the band
        band_img = np.zeros((image_size_rows, image_size_cols, 3), dtype=np.uint8)

        # Define a thin band around the 50% depth line by setting a small thickness
        band_thickness = 10  # Adjust to make the band thicker or thinner as desired
        inner_radius = int(depth_radius - band_thickness / 2)
        outer_radius = int(depth_radius + band_thickness / 2)

        # Draw the translucent band as an ellipse segment between angle1 and angle2
        cv2.ellipse(band_img, (center_cols_px, center_rows_px), (outer_radius, outer_radius),
                    0, angle1, angle2, color, -1)
        cv2.ellipse(band_img, (center_cols_px, center_rows_px), (inner_radius, inner_radius),
                    0, angle1, angle2, (0, 0, 0), -1)

        # Make the band semi-transparent by blending it with a background
        alpha = 0.4  # Opacity of the band; adjust as needed
        translucent_band = cv2.addWeighted(band_img, alpha, np.zeros_like(band_img), 1 - alpha, 0)

        return translucent_band

    def _applyDepthGuideToMask(self, maskArray, parameterNode=None):
        """
        Helper function to apply depth guide to a mask array if enabled.

        Args:
            maskArray: The mask or overlay array to apply depth guide to
            parameterNode: Optional parameter node. If not provided, will use self.getParameterNode()

                    Returns:
            The updated mask array with depth guide applied (if enabled)
        """
        if parameterNode is None:
            parameterNode = self.getParameterNode()

        if parameterNode.depthGuideVisible:
            ultrasoundArray = slicer.util.arrayFromVolume(parameterNode.inputVolume)
            image_size_rows = ultrasoundArray.shape[1]
            image_size_cols = ultrasoundArray.shape[2]
            depth_guide = self.drawDepthGuideLine(image_size_rows, image_size_cols)
            maskArray[0, :, :, :] = np.maximum(maskArray[0, :, :, :], depth_guide)

        return maskArray

    def updateOverlayVolume(self):
        """
        Update the overlay volume based on the annotations.

        :return: The ratio of green pixels to blue pixels in the overlay volume. None if inputs not defined yet.
        """
        # # TODO remove (debugging)
        # import inspect
        # caller = inspect.stack()[1].function
        # print(f"updateOverlayVolume called by {caller}")
        # print(f"Overlay volume updated with depth guide: {self.depthGuideEnabled}")
        parameterNode = self.getParameterNode()

        if parameterNode.overlayVolume is None:
            logging.debug("updateOverlayVolume: No overlay volume found! Cannot update overlay volume.")
            return None

        if self.annotations is None:
            logging.warning("updateOverlayVolume: No annotations loaded")
            # Make sure all voxels are set to 0
            parameterNode.overlayVolume.GetImageData().GetPointData().GetScalars().Fill(0)
            return None

        if parameterNode.inputVolume is None:
            logging.debug("No input volume found, not updating overlay volume.")
            return None

        # if we are using multiple raters and have selected more than one, don't show overlay volume
        if hasattr(self, "selectedRaters") and len(self.selectedRaters) > 1:
            overlayArray = slicer.util.arrayFromVolume(parameterNode.overlayVolume)
            overlayArray[:] = 0
            overlayArray = self._applyDepthGuideToMask(overlayArray, parameterNode)
            slicer.util.updateVolumeFromArray(parameterNode.overlayVolume, overlayArray)
            slicer.util.showStatusMessage("Overlay hidden: multiple raters selected", 3000)
            return None

        # If no raters are selected, do not draw any mask
        if hasattr(self, "selectedRaters") and not self.selectedRaters:
            overlayArray = slicer.util.arrayFromVolume(parameterNode.overlayVolume)
            overlayArray[:] = 0
            overlayArray = self._applyDepthGuideToMask(overlayArray, parameterNode)
            slicer.util.updateVolumeFromArray(parameterNode.overlayVolume, overlayArray)
            slicer.util.showStatusMessage("Overlay hidden: no raters selected", 3000)
            return None

        ultrasoundArray = slicer.util.arrayFromVolume(parameterNode.inputVolume)

        # Mask array should be the same size as the ultrasound array
        # Make the mask array RGB color regardless of the number of channels in the ultrasound array
        maskArray = np.zeros([1, ultrasoundArray.shape[1], ultrasoundArray.shape[2], 3], dtype=np.uint8)
        ijkToRas = vtk.vtkMatrix4x4()
        parameterNode.inputVolume.GetIJKToRASMatrix(ijkToRas)
        rasToIjk = vtk.vtkMatrix4x4()
        vtk.vtkMatrix4x4.Invert(ijkToRas, rasToIjk)

        # Add pleura lines to mask array using full RGB overlay
        for markupNode in self.pleuraLines:
            nodeRater = markupNode.GetAttribute("rater") if markupNode else None
            if hasattr(self, "selectedRaters") and self.selectedRaters and nodeRater not in self.selectedRaters:
                continue
            if not markupNode.GetDisplayNode().GetVisibility():
                continue

            for i in range(markupNode.GetNumberOfControlPoints() - 1):
                coord1 = [0, 0, 0]
                coord2 = [0, 0, 0]
                markupNode.GetNthControlPointPosition(i, coord1)
                markupNode.GetNthControlPointPosition(i + 1, coord2)
                coord1 = rasToIjk.MultiplyPoint(coord1 + [1])
                coord2 = rasToIjk.MultiplyPoint(coord2 + [1])
                coord1 = [int(round(coord1[0])), int(round(coord1[1])), int(round(coord1[2]))]
                coord2 = [int(round(coord2[0])), int(round(coord2[1])), int(round(coord2[2]))]
                # Draw mask fan between coord1 and coord2
                sectorArray = self.createSectorMaskBetweenPoints(ultrasoundArray, coord1, coord2, value=255)
                # Add sectorArray to maskArray by maximum compounding
                maskArray[0, :, :, 2] = np.maximum(maskArray[0, :, :, 2], sectorArray)

        # Add B-lines to mask array using full RGB overlay
        for markupNode in self.bLines:
            nodeRater = markupNode.GetAttribute("rater") if markupNode else None
            if hasattr(self, "selectedRaters") and self.selectedRaters and nodeRater not in self.selectedRaters:
                continue
            if not markupNode.GetDisplayNode().GetVisibility():
                continue

            for i in range(markupNode.GetNumberOfControlPoints() - 1):
                coord1 = [0, 0, 0]
                coord2 = [0, 0, 0]
                markupNode.GetNthControlPointPosition(i, coord1)
                markupNode.GetNthControlPointPosition(i + 1, coord2)
                coord1 = rasToIjk.MultiplyPoint(coord1 + [1])
                coord2 = rasToIjk.MultiplyPoint(coord2 + [1])
                coord1 = [int(round(coord1[0])), int(round(coord1[1])), int(round(coord1[2]))]
                coord2 = [int(round(coord2[0])), int(round(coord2[1])), int(round(coord2[2]))]
                # Draw mask fan between coord1 and coord2
                sectorArray = self.createSectorMaskBetweenPoints(ultrasoundArray, coord1, coord2)
                # Add sectorArray to maskArray by maximum compounding
                maskArray[0, :, :, 1] = np.maximum(maskArray[0, :, :, 1], sectorArray)

        # Erase all B-lines pixels where there is no pleura line
        maskArray[0, :, :, 1] = np.where(maskArray[0, :, :, 2] == 0, 0, maskArray[0, :, :, 1])

        # Calculate the amount of blue pixels in maskArray and green pixels in maskArray
        bluePixels = np.count_nonzero(maskArray[0, :, :, 2])
        greenPixels = np.count_nonzero(maskArray[0, :, :, 1])

        # apply depthGuide if enabled
        maskArray = self._applyDepthGuideToMask(maskArray, parameterNode)

        # Compute a hash of the mask array for fast comparison
        mask_hash = zlib.crc32(maskArray.tobytes())
        if hasattr(self, '_lastOverlayMaskHash') and self._lastOverlayMaskHash == mask_hash:
            # No change, skip update
            return greenPixels / bluePixels if bluePixels != 0 else 0.0
        # Update the overlay volume
        slicer.util.updateVolumeFromArray(parameterNode.overlayVolume, maskArray)
        self._lastOverlayMaskHash = mask_hash

        # Return the ratio of green pixels to blue pixels
        if bluePixels == 0:
            return 0.0
        else:
            return greenPixels / bluePixels

    def dicomHeaderDictForBrowserNode(self, browserNode):
        """Return DICOM header for the given browser node"""
        if browserNode is None:
            return None

        # Get the proxy node of the master sequence node of the selected sequence browser node
        masterSequenceNode = browserNode.GetMasterSequenceNode()
        proxyNode = browserNode.GetProxyNode(masterSequenceNode)

        # Get DICOM.instanceUID attribute from proxy node
        instanceUID = proxyNode.GetAttribute("DICOM.instanceUIDs")
        if instanceUID is None:
            logging.error("DICOM.instanceUIDs attribute not found in proxy node")
            return None

        # If instanceUID is a list, keep only the first item
        if isinstance(instanceUID, list):
            instanceUID = instanceUID[0]

        # Find row in self.dicomDf where instanceUID matches first instanceUID in instanceUIDs
        filepath = self.getFileForBrowserNode(browserNode)
        if filepath is None:
            logging.error(f"Could not find DICOM file for instanceUID {instanceUID}")
            return None

        ds = pydicom.dcmread(filepath)
        dsInstanceUID = ds["0008", "0018"].value
        if dsInstanceUID == instanceUID:
            self.currentDicomDataset = pydicom.dcmread(filepath)
            dicomHeaderDict = self.dicomHeaderToDict(ds)
            return dicomHeaderDict

        return None

    def getFileForBrowserNode(self, browserNode):
        if browserNode is None:
            return None

        # Get the proxy node of the master sequence node of the selected sequence browser node
        masterSequenceNode = browserNode.GetMasterSequenceNode()
        proxyNode = browserNode.GetProxyNode(masterSequenceNode)

        # Get DICOM.instanceUID attribute from proxy node
        instanceUID = proxyNode.GetAttribute("DICOM.instanceUIDs")
        if instanceUID is None:
            logging.error("DICOM.instanceUIDs attribute not found in proxy node")
            return None

        # If instanceUID is a list, keep only the first item
        if isinstance(instanceUID, list):
            instanceUID = instanceUID[0]

        # Find row in self.dicomDf where instanceUID matches first instanceUID in instanceUIDs
        filepath = None
        for index, row in self.dicomDf.iterrows():
            rowInstanceUID = row['InstanceUID']
            currentInstanceUID = instanceUID
            if rowInstanceUID == currentInstanceUID:
                filepath = row['Filepath']
                break
        if filepath is None:
            logging.error(f"Could not find DICOM file for instanceUID {instanceUID}")
            return None

        return filepath

    def dicomHeaderToDict(self, ds, parent=None):
        """
        Convert a DICOM dataset to a Python dictionary.
        """
        if parent is None:
            parent = {}
        for elem in ds:
            if elem.VR == "SQ":
                parent[elem.name] = []
                for item in elem:
                    child = {}
                    self.dicomHeaderToDict(item, child)
                    parent[elem.name].append(child)
            else:
                parent[elem.name] = elem.value
        return parent

    def process(self,
                inputVolume: vtkMRMLScalarVolumeNode,
                outputVolume: vtkMRMLScalarVolumeNode,
                imageThreshold: float,
                invert: bool = False,
                showResult: bool = True) -> None:
        """
        Run the processing algorithm.
        Can be used without GUI widget.
        :param inputVolume: volume to be thresholded
        :param outputVolume: thresholding result
        :param imageThreshold: values above/below this threshold will be set to 0
        :param invert: if True then values above the threshold will be set to 0, otherwise values below are set to 0
        :param showResult: show output volume in slice viewers
        """

        if not inputVolume or not outputVolume:
            raise ValueError("Input or output volume is invalid")

        import time
        startTime = time.time()
        logging.info('Processing started')

        # Compute the thresholded output volume using the "Threshold Scalar Volume" CLI module
        cliParams = {
            'InputVolume': inputVolume.GetID(),
            'OutputVolume': outputVolume.GetID(),
            'ThresholdValue': imageThreshold,
            'ThresholdType': 'Above' if invert else 'Below'
        }
        cliNode = slicer.cli.run(slicer.modules.thresholdscalarvolume, None, cliParams, wait_for_completion=True, update_display=showResult)
        # We don't need the CLI module node anymore, remove it to not clutter the scene with it
        slicer.mrmlScene.RemoveNode(cliNode)

        stopTime = time.time()
        logging.info(f'Processing completed in {stopTime-startTime:.2f} seconds')

<<<<<<< HEAD
    def getHighestPercentageFramePerRater(self):
        """
        Find the frame with the highest pleura percentage for each rater in the current annotations.
        Returns a dict mapping rater names to (highest_percentage, frame_number) tuples.
        """
        if self.annotations is None or 'frame_annotations' not in self.annotations:
            return {}
        
        rater_performance = {}
        
        # For each frame, check which raters have lines and update their performance
        for frame in self.annotations['frame_annotations']:
            frame_number = int(frame.get('frame_number', -1))
            pleura_percentage = float(frame.get('pleura_percentage', 0.0))
            
            # Find all raters that have lines in this frame
            raters_in_frame = set()
            
            # Check pleura lines
            for line in frame.get('pleura_lines', []):
                rater = line.get('rater', '').strip().lower()
                if rater:
                    raters_in_frame.add(rater)
            
            # Check B-lines
            for line in frame.get('b_lines', []):
                rater = line.get('rater', '').strip().lower()
                if rater:
                    raters_in_frame.add(rater)
            
            # Update performance for each rater in this frame
            for rater in raters_in_frame:
                if rater not in rater_performance or pleura_percentage > rater_performance[rater][0]:
                    rater_performance[rater] = (pleura_percentage, frame_number)
        
        return rater_performance

    def getAllRaterColors(self):
        """
        Returns a list of (rater, (pleura_color, bline_color)) for all seen raters.
        """
        colors = []
        for r in self.seenRaters:
            pleura_color, bline_color = self.getColorsForRater(r)
            colors.append((r, (pleura_color, bline_color)))
        return colors
=======
    def cleanupAnnotationDuplicates(self):
        """
        Remove duplicate lines from the annotation data in memory.
        Lines are only considered duplicates if they have identical points AND the same rater.
        This prevents duplicates from being displayed. We shouldn't need this anymore but it's here just in case
        there are files that have duplicates that got saved from previous versions of the module.
        """
        if not self.annotations or 'frame_annotations' not in self.annotations:
            return

        total_removed = 0
        has_duplicates = False

        for frame in self.annotations['frame_annotations']:
            frame_num = frame.get('frame_number', 'unknown')

            # Check pleura lines for duplicates
            if 'pleura_lines' in frame:
                original_count = len(frame['pleura_lines'])
                seen_pleura = set()
                unique_pleura = []

                for i, entry in enumerate(frame['pleura_lines']):
                    points = entry.get('line', {}).get('points', [])
                    rater = entry.get('rater', '')
                    # Create a hash of points and rater
                    points_hash = hash(tuple(tuple(pt) for pt in points) + (rater,))

                    if points_hash not in seen_pleura:
                        seen_pleura.add(points_hash)
                        unique_pleura.append(entry)
                    else:
                        has_duplicates = True

                if has_duplicates:
                    frame['pleura_lines'] = unique_pleura
                    removed = original_count - len(unique_pleura)
                    total_removed += removed

            # Check b-lines for duplicates
            if 'b_lines' in frame:
                original_count = len(frame['b_lines'])
                seen_blines = set()
                unique_blines = []

                for i, entry in enumerate(frame['b_lines']):
                    points = entry.get('line', {}).get('points', [])
                    rater = entry.get('rater', '')
                    # Create a hash of points and rater
                    points_hash = hash(tuple(tuple(pt) for pt in points) + (rater,))

                    if points_hash not in seen_blines:
                        seen_blines.add(points_hash)
                        unique_blines.append(entry)
                    else:
                        has_duplicates = True

                if has_duplicates:
                    frame['b_lines'] = unique_blines
                    removed = original_count - len(unique_blines)
                    total_removed += removed

        if has_duplicates:
            # Reinitialize markup nodes if needed after cleanup
            self.reinitializeMarkupNodesIfNeeded()

    def initializeMarkupNodesFromAnnotations(self):
        """
        Initialize markup nodes based on the maximum number needed across all frames.
        This ensures we start with the right number of nodes and don't need to create/remove them constantly.
        """
        if not self.annotations or 'frame_annotations' not in self.annotations:
            return

        # Calculate maximum number of lines needed across all frames
        max_pleura_lines = 0
        max_blines = 0

        for frame in self.annotations['frame_annotations']:
            pleura_count = len(frame.get('pleura_lines', []))
            bline_count = len(frame.get('b_lines', []))
            max_pleura_lines = max(max_pleura_lines, pleura_count)
            max_blines = max(max_blines, bline_count)

        # Add some buffer for new lines (at least 2 of each type, but cap at reasonable limits)
        max_pleura_lines = max(max_pleura_lines, 2)
        max_blines = max(max_blines, 2)

        # Cap the maximum to prevent excessive node creation
        max_pleura_lines = min(max_pleura_lines, 10)  # Cap at 10 pleura nodes
        max_blines = min(max_blines, 10)              # Cap at 10 B-line nodes

        # Clear existing nodes
        self.clearSceneLines()

        # Create the required number of nodes
        for i in range(max_pleura_lines):
            self.pleuraLines.append(self.createMarkupLine("Pleura", "", [], [1,1,0]))
        for i in range(max_blines):
            self.bLines.append(self.createMarkupLine("B-line", "", [], [0,1,1]))

    def reinitializeMarkupNodesIfNeeded(self):
        """
        Reinitialize markup nodes if the current number doesn't match what's needed.
        This is useful after cleaning up duplicates or when the annotation data changes significantly.
        """
        if not self.annotations or 'frame_annotations' not in self.annotations:
            return

        # Calculate what we actually need now
        max_pleura_lines = 0
        max_blines = 0

        for frame in self.annotations['frame_annotations']:
            pleura_count = len(frame.get('pleura_lines', []))
            bline_count = len(frame.get('b_lines', []))
            max_pleura_lines = max(max_pleura_lines, pleura_count)
            max_blines = max(max_blines, bline_count)

        # Add buffer
        max_pleura_lines = max(max_pleura_lines, 2)
        max_blines = max(max_blines, 2)

        # Cap the maximum
        max_pleura_lines = min(max_pleura_lines, 10)
        max_blines = min(max_blines, 10)

        current_pleura = len(self.pleuraLines)
        current_blines = len(self.bLines)

        # Only reinitialize if there's a significant difference
        if (abs(current_pleura - max_pleura_lines) > 2 or
            abs(current_blines - max_blines) > 2):
            self.initializeMarkupNodesFromAnnotations()
>>>>>>> 29f2fa69


#
# AnnotateUltrasoundTest
#

class AnnotateUltrasoundTest(ScriptedLoadableModuleTest):
    """
    This is the test case for your scripted module.
    Uses ScriptedLoadableModuleTest base class, available at:
    https://github.com/Slicer/Slicer/blob/main/Base/Python/slicer/ScriptedLoadableModule.py
    """

    def setUp(self):
        """ Do whatever is needed to reset the state - typically a scene clear will be enough.
        """
        slicer.mrmlScene.Clear()

    def runTest(self):
        """Run as few or as many tests as needed here.
        """
        self.setUp()
        self.test_AnnotateUltrasound1()

    def test_AnnotateUltrasound1(self):
        """ Ideally you should have several levels of tests.  At the lowest level
        tests should exercise the functionality of the logic with different inputs
        (both valid and invalid).  At higher levels your tests should emulate the
        way the user would interact with your code and confirm that it still works
        the way you intended.
        One of the most important features of the tests is that it should alert other
        developers when their changes will have an impact on the behavior of your
        module.  For example, if a developer removes a feature that you depend on,
        your test should break so they know that the feature is needed.
        """

        self.delayDisplay("Starting the test")

        # Get/create input data

        import SampleData
        postModuleDiscoveryTasks()
        inputVolume = SampleData.downloadSample('AnnotateUltrasound1')
        self.delayDisplay('Loaded test data set')

        inputScalarRange = inputVolume.GetImageData().GetScalarRange()
        self.assertEqual(inputScalarRange[0], 0)
        self.assertEqual(inputScalarRange[1], 695)

        outputVolume = slicer.mrmlScene.AddNewNodeByClass("vtkMRMLScalarVolumeNode")
        threshold = 100

        # Test the module logic

        logic = AnnotateUltrasoundLogic()

        # Test algorithm with non-inverted threshold
        logic.process(inputVolume, outputVolume, threshold, True)
        outputScalarRange = outputVolume.GetImageData().GetScalarRange()
        self.assertEqual(outputScalarRange[0], inputScalarRange[0])
        self.assertEqual(outputScalarRange[1], threshold)

        # Test algorithm with inverted threshold
        logic.process(inputVolume, outputVolume, threshold, False)
        outputScalarRange = outputVolume.GetImageData().GetScalarRange()
        self.assertEqual(outputScalarRange[0], inputScalarRange[0])
        self.assertEqual(outputScalarRange[1], inputScalarRange[1])

        self.delayDisplay('Test passed')<|MERGE_RESOLUTION|>--- conflicted
+++ resolved
@@ -784,55 +784,7 @@
                 self.ui.statusLabel.setText("⚠️ Please enter a rater name before saving.")
                 return False
 
-<<<<<<< HEAD
-        # Check if any labels are checked
-        annotationLabels = []
-        for i in reversed(range(self.ui.labelsScrollAreaWidgetContents.layout().count())):
-            widget = self.ui.labelsScrollAreaWidgetContents.layout().itemAt(i).widget()
-            if not isinstance(widget, qt.QGroupBox):
-                continue
-            # Find all checkboxes in groupBox
-            for j in reversed(range(widget.layout().count())):
-                checkBox = widget.layout().itemAt(j).widget()
-                if isinstance(checkBox, qt.QCheckBox) and checkBox.isChecked():
-                    # Use original category/label for saving
-                    origCategory = checkBox.property('originalCategory')
-                    origLabel = checkBox.property('originalLabel')
-                    annotationLabels.append(f"{origCategory}/{origLabel}")
-        self.logic.annotations['labels'] = annotationLabels
-
-        # Filter annotations to include only current rater's lines
-        rater = self._parameterNode.rater.strip().lower()
-        filtered_frames = []
-        for frame in self.logic.annotations.get("frame_annotations", []):
-            pleura = [line for line in frame.get("pleura_lines", []) if line.get("rater", "").strip().lower() == rater]
-            b_lines = [line for line in frame.get("b_lines", []) if line.get("rater", "").strip().lower() == rater]
-            if pleura or b_lines:
-                filtered_frames.append({
-                    "frame_number": frame["frame_number"],
-                    "coordinate_space": "RAS",
-                    "pleura_lines": pleura,
-                    "b_lines": b_lines,
-                    "pleura_percentage": frame.get("pleura_percentage", 0.0)
-                })
-
-        # if we have frames from the current rater or we deleted all lines so unsavedChanges is true
-        if filtered_frames or self._parameterNode.unsavedChanges:
-            # Convert RAS to LPS before saving
-            save_data = self.logic.convert_ras_to_lps(filtered_frames)
-
-            # Save annotations to file (use rater-specific filename from dicomDf)
-            annotationsFilepath = self.logic.dicomDf.iloc[self.logic.nextDicomDfIndex - 1]['AnnotationsFilepath']
-            base_path, ext = os.path.splitext(annotationsFilepath)
-            if not base_path.endswith(f".{rater}"):
-                annotationsFilepath = f"{base_path}.{rater}.json"
-                self.logic.dicomDf.at[self.logic.nextDicomDfIndex - 1, 'AnnotationsFilepath'] = annotationsFilepath
-
-            with open(annotationsFilepath, 'w') as f:
-                json.dump(save_data, f)
-=======
             waitDialog = self.createWaitDialog("Saving annotations", "Saving annotations...")
->>>>>>> 29f2fa69
 
             # Check if any labels are checked
             annotationLabels = []
@@ -867,7 +819,8 @@
                         "frame_number": frame["frame_number"],
                         "coordinate_space": "RAS",
                         "pleura_lines": pleura,
-                        "b_lines": b_lines
+                        "b_lines": b_lines,
+                        "pleura_percentage": frame.get("pleura_percentage", 0.0)
                     })
 
             logging.info(f"Saving {len(filtered_frames)} frames with {total_pleura_lines} pleura lines and {total_b_lines} b-lines for rater '{rater}'")
@@ -1753,22 +1706,6 @@
             is_visible = markupNode.GetDisplayNode().GetVisibility() if markupNode else False
             num_points = markupNode.GetNumberOfControlPoints() if markupNode else 0
 
-<<<<<<< HEAD
-        # Add pleura lines to annotations with new format - only save visible ones
-        for markupNode in self.pleuraLines:
-            # Only save markup nodes that are currently visible (belong to current frame)
-            if markupNode.GetDisplayNode().GetVisibility():
-                coordinates = []
-
-                for i in range(markupNode.GetNumberOfControlPoints()):
-                    coord = [0, 0, 0]
-                    markupNode.GetNthControlPointPosition(i, coord)
-                    coordinates.append(coord)
-
-                if coordinates:
-                    existing['pleura_lines'].append(
-                        {"rater": markupNode.GetAttribute("rater"), "line": {"points": coordinates}})
-=======
             if nodeRater.strip().lower() != current_rater:
                 continue  # Skip lines from other raters
 
@@ -1789,7 +1726,6 @@
                 }
                 existing['pleura_lines'].append(line_data)
                 pleura_saved += 1
->>>>>>> 29f2fa69
 
         # Add current rater's B-lines to annotations
         bline_saved = 0
@@ -1798,21 +1734,26 @@
             is_visible = markupNode.GetDisplayNode().GetVisibility() if markupNode else False
             num_points = markupNode.GetNumberOfControlPoints() if markupNode else 0
 
-<<<<<<< HEAD
-        # Add B-lines to annotations with new format - only save visible ones
-        for markupNode in self.bLines:
-            # Only save markup nodes that are currently visible (belong to current frame)
-            if markupNode.GetDisplayNode().GetVisibility():
-                coordinates = []
-
-                for i in range(markupNode.GetNumberOfControlPoints()):
-                    coord = [0, 0, 0]
-                    markupNode.GetNthControlPointPosition(i, coord)
-                    coordinates.append(coord)
-
-                if coordinates:
-                    existing['b_lines'].append(
-                        {"rater": markupNode.GetAttribute("rater"),  "line": {"points": coordinates}})
+            if nodeRater.strip().lower() != current_rater:
+                continue  # Skip lines from other raters
+
+            # Only save visible nodes with valid coordinates
+            if not is_visible:
+                continue  # Skip hidden nodes
+
+            coordinates = []
+            for j in range(num_points):
+                coord = [0, 0, 0]
+                markupNode.GetNthControlPointPosition(j, coord)
+                coordinates.append(coord)
+
+            if coordinates and len(coordinates) >= 2:  # Only save lines with at least 2 points
+                line_data = {
+                    "rater": markupNode.GetAttribute("rater"),
+                    "line": {"points": coordinates}
+                }
+                existing['b_lines'].append(line_data)
+                bline_saved += 1
 
         # Save pleura percentage for current frame
         self.savePleuraPercentageForCurrentFrame()
@@ -1854,28 +1795,6 @@
             existing['pleura_percentage'] = 0.0
 
         logging.info(f"Updated pleura percentage to {existing['pleura_percentage']:.1f}% for frame {currentFrameIndex}")
-=======
-            if nodeRater.strip().lower() != current_rater:
-                continue  # Skip lines from other raters
-
-            # Only save visible nodes with valid coordinates
-            if not is_visible:
-                continue  # Skip hidden nodes
-
-            coordinates = []
-            for j in range(num_points):
-                coord = [0, 0, 0]
-                markupNode.GetNthControlPointPosition(j, coord)
-                coordinates.append(coord)
-
-            if coordinates and len(coordinates) >= 2:  # Only save lines with at least 2 points
-                line_data = {
-                    "rater": markupNode.GetAttribute("rater"),
-                    "line": {"points": coordinates}
-                }
-                existing['b_lines'].append(line_data)
-                bline_saved += 1
->>>>>>> 29f2fa69
 
     def removeFrame(self, frameIndex):
         logging.info(f"removeFrame -- frameIndex: {frameIndex}")
@@ -3002,7 +2921,6 @@
         stopTime = time.time()
         logging.info(f'Processing completed in {stopTime-startTime:.2f} seconds')
 
-<<<<<<< HEAD
     def getHighestPercentageFramePerRater(self):
         """
         Find the frame with the highest pleura percentage for each rater in the current annotations.
@@ -3049,7 +2967,7 @@
             pleura_color, bline_color = self.getColorsForRater(r)
             colors.append((r, (pleura_color, bline_color)))
         return colors
-=======
+
     def cleanupAnnotationDuplicates(self):
         """
         Remove duplicate lines from the annotation data in memory.
@@ -3184,7 +3102,6 @@
         if (abs(current_pleura - max_pleura_lines) > 2 or
             abs(current_blines - max_blines) > 2):
             self.initializeMarkupNodesFromAnnotations()
->>>>>>> 29f2fa69
 
 
 #
