--- conflicted
+++ resolved
@@ -636,13 +636,9 @@
         slicer.util.mainWindow().statusBar().showMessage(statusText, 3000)
 
         self.updateGuiFromAnnotations()
-<<<<<<< HEAD
         self.ui.overlayVisibilityButton.setChecked(True)
         self.ui.autoOverlayButton.setChecked(False)
 
-=======
-        
->>>>>>> 1be1cd6e
         self.ui.intensitySlider.setValue(0)
         
         # Close the wait dialog
@@ -1148,12 +1144,9 @@
         self.bLines = []
         self.sequenceBrowserNode = None
         self.depthGuideMode = 1
-<<<<<<< HEAD
+        logging.debug(f"Initialized depthGuideMode to {self.depthGuideMode}")
         self._manualMaskRGB = None   # H×W×3  uint8
         self._autoMaskRGB   = None   # H×W×3  uint8
-=======
-        logging.debug(f"Initialized depthGuideMode to {self.depthGuideMode}")
->>>>>>> 1be1cd6e
 
     def getParameterNode(self):
         return AnnotateUltrasoundParameterNode(super().getParameterNode())
